#!/bin/bash -e

#
# Global config
#

set -o pipefail

# Determine current machine.

MACHINE=""
HOSTNAME=$(hostname)
PROCESSOR=`uname -p`

if [[ "$HOSTNAME" =~ (white|ride).* ]]; then
  MACHINE=white
elif [[ "$HOSTNAME" =~ .*bowman.* ]]; then
  MACHINE=bowman
elif [[ "$HOSTNAME" =~ node.* ]]; then # Warning: very generic name
  if [[ "$PROCESSOR" = "aarch64" ]]; then
    MACHINE=sullivan
  else
    MACHINE=shepard
  fi
elif [[ "$HOSTNAME" =~ apollo ]]; then
  MACHINE=apollo
elif [ ! -z "$SEMS_MODULEFILES_ROOT" ]; then
  MACHINE=sems
else
  echo "Unrecognized machine" >&2
  exit 1
fi

GCC_BUILD_LIST="OpenMP,Pthread,Serial,OpenMP_Serial,Pthread_Serial"
IBM_BUILD_LIST="OpenMP,Serial,OpenMP_Serial"
ARM_GCC_BUILD_LIST="OpenMP,Serial,OpenMP_Serial"
INTEL_BUILD_LIST="OpenMP,Pthread,Serial,OpenMP_Serial,Pthread_Serial"
CLANG_BUILD_LIST="Pthread,Serial,Pthread_Serial"
CUDA_BUILD_LIST="Cuda_OpenMP,Cuda_Pthread,Cuda_Serial"
CUDA_IBM_BUILD_LIST="Cuda_OpenMP,Cuda_Serial"

GCC_WARNING_FLAGS="-Wall,-Wshadow,-pedantic,-Werror,-Wsign-compare,-Wtype-limits,-Wignored-qualifiers,-Wempty-body,-Wclobbered,-Wuninitialized"
IBM_WARNING_FLAGS="-Wall,-Wshadow,-pedantic,-Werror,-Wsign-compare,-Wtype-limits,-Wuninitialized"
CLANG_WARNING_FLAGS="-Wall,-Wshadow,-pedantic,-Werror,-Wsign-compare,-Wtype-limits,-Wuninitialized"
INTEL_WARNING_FLAGS="-Wall,-Wshadow,-pedantic,-Werror,-Wsign-compare,-Wtype-limits,-Wuninitialized"
CUDA_WARNING_FLAGS=""

# Default. Machine specific can override.
DEBUG=False
ARGS=""
CUSTOM_BUILD_LIST=""
QTHREADS_PATH=""
DRYRUN=False
BUILD_ONLY=False
declare -i NUM_JOBS_TO_RUN_IN_PARALLEL=3
TEST_SCRIPT=False
SKIP_HWLOC=False
SPOT_CHECK=False

PRINT_HELP=False
OPT_FLAG=""
KOKKOS_OPTIONS=""

#
# Handle arguments.
#

while [[ $# > 0 ]]
do
  key="$1"

  case $key in
    --kokkos-path*)
      KOKKOS_PATH="${key#*=}"
      ;;
    --qthreads-path*)
      QTHREADS_PATH="${key#*=}"
      ;;
    --build-list*)
      CUSTOM_BUILD_LIST="${key#*=}"
      ;;
    --debug*)
      DEBUG=True
      ;;
    --build-only*)
      BUILD_ONLY=True
      ;;
    --test-script*)
      TEST_SCRIPT=True
      ;;
    --skip-hwloc*)
      SKIP_HWLOC=True
      ;;
    --num*)
      NUM_JOBS_TO_RUN_IN_PARALLEL="${key#*=}"
      ;;
    --dry-run*)
      DRYRUN=True
      ;;
    --spot-check*)
      SPOT_CHECK=True
      ;;
    --arch*)
      ARCH_FLAG="--arch=${key#*=}"
      ;;
    --opt-flag*)
      OPT_FLAG="${key#*=}"
      ;;
    --with-cuda-options*)
      KOKKOS_CUDA_OPTIONS="--with-cuda-options=${key#*=}"
      ;;
    --help*)
      PRINT_HELP=True
      ;;
    *)
      # args, just append
      ARGS="$ARGS $1"
      ;;
  esac

  shift
done

SCRIPT_KOKKOS_ROOT=$( cd "$( dirname "$0" )" && cd .. && pwd )

# Set kokkos path.
if [ -z "$KOKKOS_PATH" ]; then
  KOKKOS_PATH=$SCRIPT_KOKKOS_ROOT
else
  # Ensure KOKKOS_PATH is abs path.
  KOKKOS_PATH=$( cd $KOKKOS_PATH && pwd )
fi

#
# Machine specific config.
#

if [ "$MACHINE" = "sems" ]; then
  source /projects/sems/modulefiles/utils/sems-modules-init.sh

  BASE_MODULE_LIST="sems-env,kokkos-env,sems-<COMPILER_NAME>/<COMPILER_VERSION>,kokkos-hwloc/1.10.1/base"
  CUDA_MODULE_LIST="sems-env,kokkos-env,kokkos-<COMPILER_NAME>/<COMPILER_VERSION>,sems-gcc/4.8.4,kokkos-hwloc/1.10.1/base"
  CUDA8_MODULE_LIST="sems-env,kokkos-env,kokkos-<COMPILER_NAME>/<COMPILER_VERSION>,sems-gcc/5.3.0,kokkos-hwloc/1.10.1/base"

  if [ -z "$ARCH_FLAG" ]; then
    ARCH_FLAG=""
  fi

  if [ "$SPOT_CHECK" = "True" ]; then
    # Format: (compiler module-list build-list exe-name warning-flag)
    COMPILERS=("gcc/4.7.2 $BASE_MODULE_LIST "OpenMP,Pthread" g++ $GCC_WARNING_FLAGS"
               "gcc/5.1.0 $BASE_MODULE_LIST "Serial" g++ $GCC_WARNING_FLAGS"
               "intel/16.0.1 $BASE_MODULE_LIST "OpenMP" icpc $INTEL_WARNING_FLAGS"
               "clang/3.9.0 $BASE_MODULE_LIST "Pthread_Serial" clang++ $CLANG_WARNING_FLAGS"
               "cuda/8.0.44 $CUDA8_MODULE_LIST "Cuda_OpenMP" $KOKKOS_PATH/bin/nvcc_wrapper $CUDA_WARNING_FLAGS"
    )
  else
    # Format: (compiler module-list build-list exe-name warning-flag)
    COMPILERS=("gcc/4.7.2 $BASE_MODULE_LIST $GCC_BUILD_LIST g++ $GCC_WARNING_FLAGS"
               "gcc/4.8.4 $BASE_MODULE_LIST $GCC_BUILD_LIST g++ $GCC_WARNING_FLAGS"
               "intel/14.0.4 $BASE_MODULE_LIST $INTEL_BUILD_LIST icpc $INTEL_WARNING_FLAGS"
               "intel/15.0.2 $BASE_MODULE_LIST $INTEL_BUILD_LIST icpc $INTEL_WARNING_FLAGS"
               "intel/16.0.1 $BASE_MODULE_LIST $INTEL_BUILD_LIST icpc $INTEL_WARNING_FLAGS"
               "clang/3.6.1 $BASE_MODULE_LIST $CLANG_BUILD_LIST clang++ $CLANG_WARNING_FLAGS"
               "clang/3.7.1 $BASE_MODULE_LIST $CLANG_BUILD_LIST clang++ $CLANG_WARNING_FLAGS"
               "clang/3.8.1 $BASE_MODULE_LIST $CLANG_BUILD_LIST clang++ $CLANG_WARNING_FLAGS"
<<<<<<< HEAD
               "cuda/7.0.28 $CUDA_MODULE_LIST $CUDA_BUILD_LIST $KOKKOS_PATH/config/nvcc_wrapper $CUDA_WARNING_FLAGS"
               "cuda/7.5.18 $CUDA_MODULE_LIST $CUDA_BUILD_LIST $KOKKOS_PATH/config/nvcc_wrapper $CUDA_WARNING_FLAGS"
               "cuda/8.0.44 $CUDA8_MODULE_LIST $CUDA_BUILD_LIST $KOKKOS_PATH/config/nvcc_wrapper $CUDA_WARNING_FLAGS"
=======
               "clang/3.9.0 $BASE_MODULE_LIST $CLANG_BUILD_LIST clang++ $CLANG_WARNING_FLAGS"
               "cuda/7.0.28 $CUDA_MODULE_LIST $CUDA_BUILD_LIST $KOKKOS_PATH/bin/nvcc_wrapper $CUDA_WARNING_FLAGS"
               "cuda/7.5.18 $CUDA_MODULE_LIST $CUDA_BUILD_LIST $KOKKOS_PATH/bin/nvcc_wrapper $CUDA_WARNING_FLAGS"
               "cuda/8.0.44 $CUDA8_MODULE_LIST $CUDA_BUILD_LIST $KOKKOS_PATH/bin/nvcc_wrapper $CUDA_WARNING_FLAGS"
>>>>>>> 02061e4c
    )
  fi
elif [ "$MACHINE" = "white" ]; then
  source /etc/profile.d/modules.sh
  SKIP_HWLOC=True
  export SLURM_TASKS_PER_NODE=32

  BASE_MODULE_LIST="<COMPILER_NAME>/<COMPILER_VERSION>"
  IBM_MODULE_LIST="<COMPILER_NAME>/xl/<COMPILER_VERSION>"
  CUDA_MODULE_LIST="<COMPILER_NAME>/<COMPILER_VERSION>,gcc/5.4.0"

  # Don't do pthread on white.
  GCC_BUILD_LIST="OpenMP,Serial,OpenMP_Serial"

  # Format: (compiler module-list build-list exe-name warning-flag)
  COMPILERS=("gcc/5.4.0 $BASE_MODULE_LIST $IBM_BUILD_LIST g++ $GCC_WARNING_FLAGS"
             "ibm/13.1.3 $IBM_MODULE_LIST $IBM_BUILD_LIST xlC $IBM_WARNING_FLAGS"
             "cuda/8.0.44 $CUDA_MODULE_LIST $CUDA_IBM_BUILD_LIST ${KOKKOS_PATH}/bin/nvcc_wrapper $CUDA_WARNING_FLAGS"
  )

  if [ -z "$ARCH_FLAG" ]; then
    ARCH_FLAG="--arch=Power8,Kepler37"
  fi

  NUM_JOBS_TO_RUN_IN_PARALLEL=2

elif [ "$MACHINE" = "bowman" ]; then
  source /etc/profile.d/modules.sh
  SKIP_HWLOC=True
  export SLURM_TASKS_PER_NODE=32

  BASE_MODULE_LIST="<COMPILER_NAME>/compilers/<COMPILER_VERSION>"

  OLD_INTEL_BUILD_LIST="Pthread,Serial,Pthread_Serial"

  # Format: (compiler module-list build-list exe-name warning-flag)
  COMPILERS=("intel/16.2.181 $BASE_MODULE_LIST $OLD_INTEL_BUILD_LIST icpc $INTEL_WARNING_FLAGS"
             "intel/17.0.098 $BASE_MODULE_LIST $INTEL_BUILD_LIST icpc $INTEL_WARNING_FLAGS"
  )

  if [ -z "$ARCH_FLAG" ]; then
    ARCH_FLAG="--arch=KNL"
  fi

  NUM_JOBS_TO_RUN_IN_PARALLEL=2

elif [ "$MACHINE" = "sullivan" ]; then
  source /etc/profile.d/modules.sh
  SKIP_HWLOC=True
  export SLURM_TASKS_PER_NODE=96

  BASE_MODULE_LIST="<COMPILER_NAME>/<COMPILER_VERSION>"

  # Format: (compiler module-list build-list exe-name warning-flag)
  COMPILERS=("gcc/5.3.0 $BASE_MODULE_LIST $ARM_GCC_BUILD_LIST g++ $GCC_WARNING_FLAGS")

  if [ -z "$ARCH_FLAG" ]; then
    ARCH_FLAG="--arch=ARMv8-ThunderX"
  fi

  NUM_JOBS_TO_RUN_IN_PARALLEL=2

elif [ "$MACHINE" = "shepard" ]; then
  source /etc/profile.d/modules.sh
  SKIP_HWLOC=True
  export SLURM_TASKS_PER_NODE=32

  BASE_MODULE_LIST="<COMPILER_NAME>/compilers/<COMPILER_VERSION>"

  OLD_INTEL_BUILD_LIST="Pthread,Serial,Pthread_Serial"

  # Format: (compiler module-list build-list exe-name warning-flag)
  COMPILERS=("intel/16.2.181 $BASE_MODULE_LIST $OLD_INTEL_BUILD_LIST icpc $INTEL_WARNING_FLAGS"
             "intel/17.0.098 $BASE_MODULE_LIST $INTEL_BUILD_LIST icpc $INTEL_WARNING_FLAGS"
  )

  if [ -z "$ARCH_FLAG" ]; then
    ARCH_FLAG="--arch=HSW"
  fi
  NUM_JOBS_TO_RUN_IN_PARALLEL=2

elif [ "$MACHINE" = "apollo" ]; then
  source /projects/sems/modulefiles/utils/sems-modules-init.sh
  module use /home/projects/modulefiles/local/x86-64
  module load kokkos-env

  module load sems-git
  module load sems-tex
  module load sems-cmake/3.5.2
  module load sems-gdb

  SKIP_HWLOC=True

  BASE_MODULE_LIST="sems-env,kokkos-env,sems-<COMPILER_NAME>/<COMPILER_VERSION>,kokkos-hwloc/1.10.1/base"
  CUDA_MODULE_LIST="sems-env,kokkos-env,kokkos-<COMPILER_NAME>/<COMPILER_VERSION>,sems-gcc/4.8.4,kokkos-hwloc/1.10.1/base"
  CUDA8_MODULE_LIST="sems-env,kokkos-env,kokkos-<COMPILER_NAME>/<COMPILER_VERSION>,sems-gcc/5.3.0,kokkos-hwloc/1.10.1/base"

  CLANG_MODULE_LIST="sems-env,kokkos-env,sems-git,sems-cmake/3.5.2,<COMPILER_NAME>/<COMPILER_VERSION>,cuda/8.0.44"
  NVCC_MODULE_LIST="sems-env,kokkos-env,sems-git,sems-cmake/3.5.2,<COMPILER_NAME>/<COMPILER_VERSION>,sems-gcc/5.3.0"

  BUILD_LIST_CUDA_NVCC="Cuda_Serial,Cuda_OpenMP"
  BUILD_LIST_CUDA_CLANG="Cuda_Serial,Cuda_Pthread"
  BUILD_LIST_CLANG="Serial,Pthread,OpenMP"

  if [ "$SPOT_CHECK" = "True" ]; then
    # Format: (compiler module-list build-list exe-name warning-flag)
    COMPILERS=("gcc/4.7.2 $BASE_MODULE_LIST "OpenMP,Pthread" g++ $GCC_WARNING_FLAGS"
               "gcc/5.1.0 $BASE_MODULE_LIST "Serial" g++ $GCC_WARNING_FLAGS"
               "intel/16.0.1 $BASE_MODULE_LIST "OpenMP" icpc $INTEL_WARNING_FLAGS"
               "clang/3.9.0 $BASE_MODULE_LIST "Pthread_Serial" clang++ $CLANG_WARNING_FLAGS"
               "clang/head $CLANG_MODULE_LIST "Cuda_Pthread" clang++ $CUDA_WARNING_FLAGS"
               "cuda/8.0.44 $CUDA_MODULE_LIST "Cuda_OpenMP" $KOKKOS_PATH/bin/nvcc_wrapper $CUDA_WARNING_FLAGS"
    )
  else
    # Format: (compiler module-list build-list exe-name warning-flag)
    COMPILERS=("cuda/8.0.44 $CUDA8_MODULE_LIST $BUILD_LIST_CUDA_NVCC $KOKKOS_PATH/bin/nvcc_wrapper $CUDA_WARNING_FLAGS"
               "clang/head $CLANG_MODULE_LIST $BUILD_LIST_CUDA_CLANG clang++ $CUDA_WARNING_FLAGS"
               "clang/3.9.0 $CLANG_MODULE_LIST $BUILD_LIST_CLANG clang++ $CLANG_WARNING_FLAGS"
               "gcc/4.7.2 $BASE_MODULE_LIST $GCC_BUILD_LIST g++ $GCC_WARNING_FLAGS"
               "gcc/4.8.4 $BASE_MODULE_LIST $GCC_BUILD_LIST g++ $GCC_WARNING_FLAGS"
               "gcc/4.9.2 $BASE_MODULE_LIST $GCC_BUILD_LIST g++ $GCC_WARNING_FLAGS"
               "gcc/5.3.0 $BASE_MODULE_LIST $GCC_BUILD_LIST g++ $GCC_WARNING_FLAGS"
               "gcc/6.1.0 $BASE_MODULE_LIST $GCC_BUILD_LIST g++ $GCC_WARNING_FLAGS"
               "intel/14.0.4 $BASE_MODULE_LIST $INTEL_BUILD_LIST icpc $INTEL_WARNING_FLAGS"
               "intel/15.0.2 $BASE_MODULE_LIST $INTEL_BUILD_LIST icpc $INTEL_WARNING_FLAGS"
               "intel/16.0.1 $BASE_MODULE_LIST $INTEL_BUILD_LIST icpc $INTEL_WARNING_FLAGS"
               "clang/3.5.2 $BASE_MODULE_LIST $CLANG_BUILD_LIST clang++ $CLANG_WARNING_FLAGS"
               "clang/3.6.1 $BASE_MODULE_LIST $CLANG_BUILD_LIST clang++ $CLANG_WARNING_FLAGS"
               "cuda/7.0.28 $CUDA_MODULE_LIST $CUDA_BUILD_LIST $KOKKOS_PATH/bin/nvcc_wrapper $CUDA_WARNING_FLAGS"
               "cuda/7.5.18 $CUDA_MODULE_LIST $CUDA_BUILD_LIST $KOKKOS_PATH/bin/nvcc_wrapper $CUDA_WARNING_FLAGS"
    )
  fi

  if [ -z "$ARCH_FLAG" ]; then
    ARCH_FLAG="--arch=SNB,Kepler35"
  fi

  NUM_JOBS_TO_RUN_IN_PARALLEL=2

else
  echo "Unhandled machine $MACHINE" >&2
  exit 1
fi

export OMP_NUM_THREADS=4

declare -i NUM_RESULTS_TO_KEEP=7

RESULT_ROOT_PREFIX=TestAll

if [ "$PRINT_HELP" = "True" ]; then
  echo "test_all_sandia <ARGS> <OPTIONS>:"
  echo "--kokkos-path=/Path/To/Kokkos: Path to the Kokkos root directory"
  echo "    Defaults to root repo containing this script"
  echo "--debug: Run tests in debug. Defaults to False"
  echo "--test-script: Test this script, not Kokkos"
  echo "--skip-hwloc: Do not do hwloc tests"
  echo "--num=N: Number of jobs to run in parallel"
  echo "--spot-check: Minimal test set to issue pull request"
  echo "--dry-run: Just print what would be executed"
  echo "--build-only: Just do builds, don't run anything"
  echo "--opt-flag=FLAG: Optimization flag (default: -O3)"
  echo "--arch=ARCHITECTURE: overwrite architecture flags"
  echo "--with-cuda-options=OPT: set KOKKOS_CUDA_OPTIONS"
  echo "--build-list=BUILD,BUILD,BUILD..."
  echo "    Provide a comma-separated list of builds instead of running all builds"
  echo "    Valid items:"
  echo "      OpenMP, Pthread, Qthreads, Serial, OpenMP_Serial, Pthread_Serial"
  echo "      Qthreads_Serial, Cuda_OpenMP, Cuda_Pthread, Cuda_Serial"
  echo ""

  echo "ARGS: list of expressions matching compilers to test"
  echo "  supported compilers sems"
  for COMPILER_DATA in "${COMPILERS[@]}"; do
    ARR=($COMPILER_DATA)
    COMPILER=${ARR[0]}
    echo "    $COMPILER"
  done
  echo ""

  echo "Examples:"
  echo "  Run all tests"
  echo "  % test_all_sandia"
  echo ""
  echo "  Run all gcc tests"
  echo "  % test_all_sandia gcc"
  echo ""
  echo "  Run all gcc/4.7.2 and all intel tests"
  echo "  % test_all_sandia gcc/4.7.2 intel"
  echo ""
  echo "  Run all tests in debug"
  echo "  % test_all_sandia --debug"
  echo ""
  echo "  Run gcc/4.7.2 and only do OpenMP and OpenMP_Serial builds"
  echo "  % test_all_sandia gcc/4.7.2 --build-list=OpenMP,OpenMP_Serial"
  echo ""
  echo "If you want to kill the tests, do:"
  echo "  hit ctrl-z"
  echo "  % kill -9 %1"
  echo
  exit 0
fi

# Set build type.
if [ "$DEBUG" = "True" ]; then
  BUILD_TYPE=debug
else
  BUILD_TYPE=release
fi

# If no args provided, do all compilers.
if [ -z "$ARGS" ]; then
  ARGS='?'
fi

# Process args to figure out which compilers to test.
COMPILERS_TO_TEST=""

for ARG in $ARGS; do
  for COMPILER_DATA in "${COMPILERS[@]}"; do
    ARR=($COMPILER_DATA)
    COMPILER=${ARR[0]}

    if [[ "$COMPILER" = $ARG* ]]; then
      if [[ "$COMPILERS_TO_TEST" != *${COMPILER}* ]]; then
        COMPILERS_TO_TEST="$COMPILERS_TO_TEST $COMPILER"
      else
        echo "Tried to add $COMPILER twice"
      fi
    fi
  done
done

# Check if Qthreads build requested.
HAVE_QTHREADS_BUILD="False"
if [ -n "$CUSTOM_BUILD_LIST" ]; then
  if [[ "$CUSTOM_BUILD_LIST" = *Qthreads* ]]; then
    HAVE_QTHREADS_BUILD="True"
  fi
else
  for COMPILER_DATA in "${COMPILERS[@]}"; do
    ARR=($COMPILER_DATA)
    BUILD_LIST=${ARR[2]}
    if [[ "$BUILD_LIST" = *Qthreads* ]]; then
      HAVE_QTHREADS_BUILD="True"
    fi
  done
fi

# Ensure Qthreads path is set if Qthreads build is requested.
if [ "$HAVE_QTHREADS_BUILD" = "True" ]; then
  if [ -z "$QTHREADS_PATH" ]; then
    echo "Need to supply Qthreads path (--qthreads-path) when testing Qthreads backend." >&2
    exit 1
  else
    # Strip trailing slashes from path.
    QTHREADS_PATH=$(echo $QTHREADS_PATH | sed 's/\/*$//')
  fi
fi

#
# Functions.
#

# get_compiler_name <COMPILER>
get_compiler_name() {
  echo $1 | cut -d/ -f1
}

# get_compiler_version <COMPILER>
get_compiler_version() {
  echo $1 | cut -d/ -f2
}

# Do not call directly.
get_compiler_data() {
  local compiler=$1
  local item=$2
  local compiler_name=$(get_compiler_name $compiler)
  local compiler_vers=$(get_compiler_version $compiler)

  local compiler_data
  for compiler_data in "${COMPILERS[@]}" ; do
    local arr=($compiler_data)

    if [ "$compiler" = "${arr[0]}" ]; then
      echo "${arr[$item]}" | tr , ' ' | sed -e "s/<COMPILER_NAME>/$compiler_name/g" -e "s/<COMPILER_VERSION>/$compiler_vers/g"
      return 0
    fi
  done

  # Not found.
  echo "Unreconized compiler $compiler" >&2
  exit 1
}

#
# For all getters, usage: <GETTER> <COMPILER>
#

get_compiler_modules() {
  get_compiler_data $1 1
}

get_compiler_build_list() {
  get_compiler_data $1 2
}

get_compiler_exe_name() {
  get_compiler_data $1 3
}

get_compiler_warning_flags() {
  get_compiler_data $1 4
}

run_cmd() {
  echo "RUNNING: $*"
  if [ "$DRYRUN" != "True" ]; then
    eval "$* 2>&1"
  fi
}

# report_and_log_test_results <SUCCESS> <DESC> <COMMENT>
report_and_log_test_result() {
  # Use sane var names.
  local success=$1; local desc=$2; local comment=$3;

  if [ "$success" = "0" ]; then
    echo "  PASSED $desc"
    echo $comment > $PASSED_DIR/$desc
  else
    # For failures, comment should be the name of the phase that failed.
    echo "  FAILED $desc" >&2
    echo $comment > $FAILED_DIR/$desc
    cat ${desc}.${comment}.log
  fi
}

setup_env() {
  local compiler=$1
  local compiler_modules=$(get_compiler_modules $compiler)

  module purge

  local mod
  for mod in $compiler_modules; do
    echo "Loading module $mod"
    module load $mod 2>&1
    # It is ridiculously hard to check for the success of a loaded
    # module. Module does not return error codes and piping to grep
    # causes module to run in a subshell.
    module list 2>&1 | grep "$mod" >& /dev/null || return 1
  done

  return 0
}

# single_build_and_test <COMPILER> <BUILD> <BUILD_TYPE>
single_build_and_test() {
  # Use sane var names.
  local compiler=$1; local build=$2; local build_type=$3;

  # Set up env.
  mkdir -p $ROOT_DIR/$compiler/"${build}-$build_type"
  cd $ROOT_DIR/$compiler/"${build}-$build_type"
  local desc=$(echo "${compiler}-${build}-${build_type}" | sed 's:/:-:g')
  setup_env $compiler >& ${desc}.configure.log || { report_and_log_test_result 1 ${desc} configure && return 0; }

  # Set up flags.
  local compiler_warning_flags=$(get_compiler_warning_flags $compiler)
  local compiler_exe=$(get_compiler_exe_name $compiler)

  if [[ "$build_type" = hwloc* ]]; then
    local extra_args=--with-hwloc=$(dirname $(dirname $(which hwloc-info)))
  fi

  if [[ "$build" = *Qthreads* ]]; then
    if [[ "$build_type" = hwloc* ]]; then
      local extra_args="$extra_args --qthreads-path=${QTHREADS_PATH}_hwloc"
    else
      local extra_args="$extra_args --qthreads-path=$QTHREADS_PATH"
    fi
  fi

  if [[ "$OPT_FLAG" = "" ]]; then
    OPT_FLAG="-O3"
  fi

  if [[ "$build_type" = *debug* ]]; then
    local extra_args="$extra_args --debug"
    local cxxflags="-g $compiler_warning_flags"
  else
    local cxxflags="$OPT_FLAG $compiler_warning_flags"
  fi

  if [[ "$KOKKOS_CUDA_OPTIONS" != "" ]]; then
    local extra_args="$extra_args $KOKKOS_CUDA_OPTIONS"
  fi

  echo "  Starting job $desc"

  local comment="no_comment"

  if [ "$TEST_SCRIPT" = "True" ]; then
    local rand=$[ 1 + $[ RANDOM % 10 ]]
    sleep $rand

    if [ $rand -gt 5 ]; then
      run_cmd ls fake_problem >& ${desc}.configure.log || { report_and_log_test_result 1 $desc configure && return 0; }
    fi
  else
    run_cmd ${KOKKOS_PATH}/generate_makefile.bash --with-devices=$build $ARCH_FLAG --compiler=$(which $compiler_exe) --cxxflags=\"$cxxflags\" $extra_args &>> ${desc}.configure.log || { report_and_log_test_result 1 ${desc} configure && return 0; }
    local -i build_start_time=$(date +%s)
    run_cmd make build-test >& ${desc}.build.log || { report_and_log_test_result 1 ${desc} build && return 0; }
    local -i build_end_time=$(date +%s)
    comment="build_time=$(($build_end_time-$build_start_time))"

    if [[ "$BUILD_ONLY" == False ]]; then
      run_cmd make test >& ${desc}.test.log || { report_and_log_test_result 1 ${desc} test && return 0; }
      local -i run_end_time=$(date +%s)
      comment="$comment run_time=$(($run_end_time-$build_end_time))"
    fi
  fi

  report_and_log_test_result 0 $desc "$comment"

  return 0
}

# wait_for_jobs <NUM-JOBS>
wait_for_jobs() {
  local -i max_jobs=$1
  local -i num_active_jobs=$(jobs | wc -l)
  while [ $num_active_jobs -ge $max_jobs ]
  do
    sleep 1
    num_active_jobs=$(jobs | wc -l)
    jobs >& /dev/null
  done
}

# run_in_background <COMPILER> <BUILD> <BUILD_TYPE>
run_in_background() {
  local compiler=$1

  local -i num_jobs=$NUM_JOBS_TO_RUN_IN_PARALLEL
  # Don't override command line input.
  # if [[ "$BUILD_ONLY" == True ]]; then
  #   num_jobs=8
  # else
    if [[ "$compiler" == cuda* ]]; then
      num_jobs=1
    fi
  # fi
  wait_for_jobs $num_jobs

  single_build_and_test $* &
}

# build_and_test_all <COMPILER>
build_and_test_all() {
  # Get compiler data.
  local compiler=$1
  if [ -z "$CUSTOM_BUILD_LIST" ]; then
    local compiler_build_list=$(get_compiler_build_list $compiler)
  else
    local compiler_build_list=$(echo "$CUSTOM_BUILD_LIST" | tr , ' ')
  fi

  # Do builds.
  local build
  for build in $compiler_build_list
  do
    run_in_background $compiler $build $BUILD_TYPE

    # If not cuda, do a hwloc test too.
    if [[ "$compiler" != cuda* && "$SKIP_HWLOC" == False ]]; then
      run_in_background $compiler $build "hwloc-$BUILD_TYPE"
    fi
  done

  return 0
}

get_test_root_dir() {
  local existing_results=$(find . -maxdepth 1 -name "$RESULT_ROOT_PREFIX*" | sort)
  local -i num_existing_results=$(echo $existing_results | tr ' ' '\n' | wc -l)
  local -i num_to_delete=${num_existing_results}-${NUM_RESULTS_TO_KEEP}

  if [ $num_to_delete -gt 0 ]; then
    /bin/rm -rf $(echo $existing_results | tr ' ' '\n' | head -n $num_to_delete)
  fi

  echo $(pwd)/${RESULT_ROOT_PREFIX}_$(date +"%Y-%m-%d_%H.%M.%S")
}

wait_summarize_and_exit() {
  wait_for_jobs 1

  echo "#######################################################"
  echo "PASSED TESTS"
  echo "#######################################################"

  local passed_test
  for passed_test in $(\ls -1 $PASSED_DIR | sort)
  do
    echo $passed_test $(cat $PASSED_DIR/$passed_test)
  done

  echo "#######################################################"
  echo "FAILED TESTS"
  echo "#######################################################"

  local failed_test
  local -i rv=0
  for failed_test in $(\ls -1 $FAILED_DIR | sort)
  do
    echo $failed_test "("$(cat $FAILED_DIR/$failed_test)" failed)"
    rv=$rv+1
  done

  exit $rv
}

#
# Main.
#

ROOT_DIR=$(get_test_root_dir)
mkdir -p $ROOT_DIR
cd $ROOT_DIR

PASSED_DIR=$ROOT_DIR/results/passed
FAILED_DIR=$ROOT_DIR/results/failed
mkdir -p $PASSED_DIR
mkdir -p $FAILED_DIR

echo "Going to test compilers: " $COMPILERS_TO_TEST
for COMPILER in $COMPILERS_TO_TEST; do
  echo "Testing compiler $COMPILER"
  build_and_test_all $COMPILER
done

wait_summarize_and_exit<|MERGE_RESOLUTION|>--- conflicted
+++ resolved
@@ -164,16 +164,10 @@
                "clang/3.6.1 $BASE_MODULE_LIST $CLANG_BUILD_LIST clang++ $CLANG_WARNING_FLAGS"
                "clang/3.7.1 $BASE_MODULE_LIST $CLANG_BUILD_LIST clang++ $CLANG_WARNING_FLAGS"
                "clang/3.8.1 $BASE_MODULE_LIST $CLANG_BUILD_LIST clang++ $CLANG_WARNING_FLAGS"
-<<<<<<< HEAD
+               "clang/3.9.0 $BASE_MODULE_LIST $CLANG_BUILD_LIST clang++ $CLANG_WARNING_FLAGS"
                "cuda/7.0.28 $CUDA_MODULE_LIST $CUDA_BUILD_LIST $KOKKOS_PATH/config/nvcc_wrapper $CUDA_WARNING_FLAGS"
                "cuda/7.5.18 $CUDA_MODULE_LIST $CUDA_BUILD_LIST $KOKKOS_PATH/config/nvcc_wrapper $CUDA_WARNING_FLAGS"
                "cuda/8.0.44 $CUDA8_MODULE_LIST $CUDA_BUILD_LIST $KOKKOS_PATH/config/nvcc_wrapper $CUDA_WARNING_FLAGS"
-=======
-               "clang/3.9.0 $BASE_MODULE_LIST $CLANG_BUILD_LIST clang++ $CLANG_WARNING_FLAGS"
-               "cuda/7.0.28 $CUDA_MODULE_LIST $CUDA_BUILD_LIST $KOKKOS_PATH/bin/nvcc_wrapper $CUDA_WARNING_FLAGS"
-               "cuda/7.5.18 $CUDA_MODULE_LIST $CUDA_BUILD_LIST $KOKKOS_PATH/bin/nvcc_wrapper $CUDA_WARNING_FLAGS"
-               "cuda/8.0.44 $CUDA8_MODULE_LIST $CUDA_BUILD_LIST $KOKKOS_PATH/bin/nvcc_wrapper $CUDA_WARNING_FLAGS"
->>>>>>> 02061e4c
     )
   fi
 elif [ "$MACHINE" = "white" ]; then
