--- conflicted
+++ resolved
@@ -9,55 +9,6 @@
   SET(KOKKOS_ARCH_${SUFFIX} ${KOKKOS_ARCH_${SUFFIX}} PARENT_SCOPE)
 ENDFUNCTION()
 
-<<<<<<< HEAD
-FUNCTION(ARCH_FLAGS)
-  SET(COMPILERS NVIDIA PGI XL DEFAULT Cray Intel Clang AppleClang GNU)
-  CMAKE_PARSE_ARGUMENTS(
-    PARSE
-    "LINK_ONLY;COMPILE_ONLY"
-    ""
-    "${COMPILERS}"
-    ${ARGN})
-
-  SET(COMPILER ${KOKKOS_CXX_COMPILER_ID})
-
-  SET(FLAGS)
-  SET(NEW_COMPILE_OPTIONS)
-  SET(NEW_XCOMPILER_OPTIONS)
-  SET(NEW_LINK_OPTIONS)
-  LIST(APPEND NEW_XCOMPILER_OPTIONS ${KOKKOS_XCOMPILER_OPTIONS})
-  LIST(APPEND NEW_COMPILE_OPTIONS ${KOKKOS_COMPILE_OPTIONS})
-  LIST(APPEND NEW_LINK_OPTIONS ${KOKKOS_LINK_OPTIONS})
-  FOREACH(COMP ${COMPILERS})
-    IF (COMPILER STREQUAL "${COMP}")
-      IF (PARSE_${COMPILER})
-        IF (NOT "${PARSE_${COMPILER}}" STREQUAL "NO-VALUE-SPECIFIED")
-           SET(FLAGS ${PARSE_${COMPILER}})
-        ENDIF()
-      ELSEIF(PARSE_DEFAULT)
-        SET(FLAGS ${PARSE_DEFAULT})
-      ENDIF()
-    ENDIF()
-  ENDFOREACH()
-
-  IF (NOT LINK_ONLY)
-    # The funky logic here is for future handling of argument deduplication
-    # If we naively pass multiple -Xcompiler flags to target_compile_options
-    # -Xcompiler will get deduplicated and break the build
-    IF ("-Xcompiler" IN_LIST FLAGS)
-      LIST(REMOVE_ITEM FLAGS "-Xcompiler")
-      GLOBAL_APPEND(KOKKOS_XCOMPILER_OPTIONS ${FLAGS})
-    ELSE()
-      GLOBAL_APPEND(KOKKOS_COMPILE_OPTIONS ${FLAGS})
-    ENDIF()
-  ENDIF()
-
-  IF (NOT COMPILE_ONLY)
-    GLOBAL_APPEND(KOKKOS_LINK_OPTIONS ${FLAGS})
-  ENDIF()
-ENDFUNCTION()
-=======
->>>>>>> 2fa76dd5
 
 # Make sure devices and compiler ID are done
 KOKKOS_CFG_DEPENDS(ARCH COMPILER_ID)
@@ -145,12 +96,8 @@
 
 
 #------------------------------- KOKKOS_CUDA_OPTIONS ---------------------------
-<<<<<<< HEAD
-GLOBAL_RESET(KOKKOS_CUDA_OPTIONS)
-=======
 #clear anything that might be in the cache
 GLOBAL_SET(KOKKOS_CUDA_OPTIONS)
->>>>>>> 2fa76dd5
 # Construct the Makefile options
 IF (KOKKOS_ENABLE_CUDA_LAMBDA)
   IF(KOKKOS_CXX_COMPILER_ID STREQUAL NVIDIA)
