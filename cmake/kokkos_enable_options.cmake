########################## NOTES ###############################################
#  List the options for configuring kokkos using CMake method of doing it.
#  These options then get mapped onto KOKKOS_SETTINGS environment variable by
#  kokkos_settings.cmake.  It is separate to allow other packages to override
#  these variables (e.g., TriBITS).

########################## AVAILABLE OPTIONS ###################################
# Use lists for documentation, verification, and programming convenience


FUNCTION(KOKKOS_ENABLE_OPTION SUFFIX DEFAULT DOCSTRING)
  KOKKOS_OPTION(ENABLE_${SUFFIX} ${DEFAULT} BOOL ${DOCSTRING})
  STRING(TOUPPER ${SUFFIX} UC_NAME)
  IF (KOKKOS_ENABLE_${UC_NAME})
    LIST(APPEND KOKKOS_ENABLED_OPTIONS ${UC_NAME})
    #I hate that CMake makes me do this
    SET(KOKKOS_ENABLED_OPTIONS ${KOKKOS_ENABLED_OPTIONS} PARENT_SCOPE)
  ENDIF()
  SET(KOKKOS_ENABLE_${UC_NAME} ${KOKKOS_ENABLE_${UC_NAME}} PARENT_SCOPE)
ENDFUNCTION()

# Certain defaults will depend on knowing the enabled devices
KOKKOS_CFG_DEPENDS(OPTIONS DEVICES)
KOKKOS_CFG_DEPENDS(OPTIONS COMPILER_ID)

# Put a check in just in case people are using this option
KOKKOS_DEPRECATED_LIST(OPTIONS ENABLE)

<<<<<<< HEAD
=======
# Set the Default for Desul Atomics usage.
set(_DESUL_ATOMICS_DEFAULT ON)

>>>>>>> 962ed6b0
KOKKOS_ENABLE_OPTION(CUDA_RELOCATABLE_DEVICE_CODE  OFF "Whether to enable relocatable device code (RDC) for CUDA")
KOKKOS_ENABLE_OPTION(CUDA_UVM             OFF "Whether to use unified memory (UM) for CUDA by default")
KOKKOS_ENABLE_OPTION(CUDA_LDG_INTRINSIC   OFF "Whether to use CUDA LDG intrinsics")
# As of 08/12/2021 CudaMallocAsync causes issues if UCX is used as MPI communication layer.
KOKKOS_ENABLE_OPTION(IMPL_CUDA_MALLOC_ASYNC      OFF  "Whether to enable CudaMallocAsync (requires CUDA Toolkit 11.2)")
KOKKOS_ENABLE_OPTION(DEPRECATED_CODE_3    ON "Whether code deprecated in major release 3 is available" )
KOKKOS_ENABLE_OPTION(DEPRECATION_WARNINGS ON "Whether to emit deprecation warnings" )
KOKKOS_ENABLE_OPTION(HIP_RELOCATABLE_DEVICE_CODE  OFF "Whether to enable relocatable device code (RDC) for HIP")
KOKKOS_ENABLE_OPTION(HPX_ASYNC_DISPATCH   OFF "Whether HPX supports asynchronous dispatch")
KOKKOS_ENABLE_OPTION(TESTS         OFF  "Whether to build the unit tests")
KOKKOS_ENABLE_OPTION(EXAMPLES      OFF  "Whether to build the examples")
STRING(TOUPPER "${CMAKE_BUILD_TYPE}" UPPERCASE_CMAKE_BUILD_TYPE)
IF(UPPERCASE_CMAKE_BUILD_TYPE STREQUAL "DEBUG")
  KOKKOS_ENABLE_OPTION(DEBUG                ON "Whether to activate extra debug features - may increase compile times")
  KOKKOS_ENABLE_OPTION(DEBUG_DUALVIEW_MODIFY_CHECK ON "Debug check on dual views")
ELSE()
  KOKKOS_ENABLE_OPTION(DEBUG                OFF "Whether to activate extra debug features - may increase compile times")
  KOKKOS_ENABLE_OPTION(DEBUG_DUALVIEW_MODIFY_CHECK OFF "Debug check on dual views")
ENDIF()
UNSET(_UPPERCASE_CMAKE_BUILD_TYPE)
KOKKOS_ENABLE_OPTION(LARGE_MEM_TESTS      OFF "Whether to perform extra large memory tests")
KOKKOS_ENABLE_OPTION(DEBUG_BOUNDS_CHECK   OFF "Whether to use bounds checking - will increase runtime")
KOKKOS_ENABLE_OPTION(COMPILER_WARNINGS    OFF "Whether to print all compiler warnings")
KOKKOS_ENABLE_OPTION(PROFILING_LOAD_PRINT OFF "Whether to print information about which profiling tools got loaded")
KOKKOS_ENABLE_OPTION(TUNING               OFF "Whether to create bindings for tuning tools")
KOKKOS_ENABLE_OPTION(AGGRESSIVE_VECTORIZATION OFF "Whether to aggressively vectorize loops")
KOKKOS_ENABLE_OPTION(LAUNCH_COMPILER      ON  "Whether to potentially use the launch compiler")

# This option will go away eventually, but allows fallback to old implementation when needed.
KOKKOS_ENABLE_OPTION(IMPL_DESUL_ATOMICS   ON  "Whether to use desul based atomics - option only during beta")

IF (KOKKOS_ENABLE_CUDA)
  SET(KOKKOS_COMPILER_CUDA_VERSION "${KOKKOS_COMPILER_VERSION_MAJOR}${KOKKOS_COMPILER_VERSION_MINOR}")
ENDIF()

IF (Trilinos_ENABLE_Kokkos AND TPL_ENABLE_CUDA)
  SET(CUDA_LAMBDA_DEFAULT ON)
ELSEIF (KOKKOS_ENABLE_CUDA AND (KOKKOS_CXX_COMPILER_ID STREQUAL Clang))
  SET(CUDA_LAMBDA_DEFAULT ON)
ELSE()
  SET(CUDA_LAMBDA_DEFAULT OFF)
ENDIF()
KOKKOS_ENABLE_OPTION(CUDA_LAMBDA ${CUDA_LAMBDA_DEFAULT} "Whether to activate experimental lambda features")
IF (Trilinos_ENABLE_Kokkos)
  SET(COMPLEX_ALIGN_DEFAULT OFF)
ELSE()
  SET(COMPLEX_ALIGN_DEFAULT ON)
ENDIF()
KOKKOS_ENABLE_OPTION(COMPLEX_ALIGN ${COMPLEX_ALIGN_DEFAULT}  "Whether to align Kokkos::complex to 2*alignof(RealType)")

IF (KOKKOS_ENABLE_TESTS)
  SET(HEADER_SELF_CONTAINMENT_TESTS_DEFAULT ON)
ELSE()
  SET(HEADER_SELF_CONTAINMENT_TESTS_DEFAULT OFF)
ENDIF()
KOKKOS_ENABLE_OPTION(HEADER_SELF_CONTAINMENT_TESTS ${HEADER_SELF_CONTAINMENT_TESTS_DEFAULT} "Enable header self-containment unit tests")
IF (NOT KOKKOS_ENABLE_TESTS AND KOKKOS_ENABLE_HEADER_SELF_CONTAINMENT_TESTS)
  MESSAGE(WARNING "Kokkos_ENABLE_HEADER_SELF_CONTAINMENT_TESTS is ON but Kokkos_ENABLE_TESTS is OFF. Option will be ignored.")
ENDIF()

IF (KOKKOS_ENABLE_CUDA AND (KOKKOS_CXX_COMPILER_ID STREQUAL Clang))
  SET(CUDA_CONSTEXPR_DEFAULT ON)
ELSE()
  SET(CUDA_CONSTEXPR_DEFAULT OFF)
ENDIF()
KOKKOS_ENABLE_OPTION(CUDA_CONSTEXPR ${CUDA_CONSTEXPR_DEFAULT} "Whether to activate experimental relaxed constexpr functions")

Kokkos_ENABLE_OPTION(UNSUPPORTED_ARCHS OFF "Whether to allow architectures in backends Kokkos doesn't optimize for")

FUNCTION(check_device_specific_options)
  CMAKE_PARSE_ARGUMENTS(SOME "" "DEVICE" "OPTIONS" ${ARGN})
  IF(NOT KOKKOS_ENABLE_${SOME_DEVICE})
    FOREACH(OPTION ${SOME_OPTIONS})
      IF(NOT DEFINED CACHE{Kokkos_ENABLE_${OPTION}} OR NOT DEFINED CACHE{Kokkos_ENABLE_${SOME_DEVICE}})
        MESSAGE(FATAL_ERROR "Internal logic error: option '${OPTION}' or device '${SOME_DEVICE}' not recognized.")
      ENDIF()
      IF(KOKKOS_ENABLE_${OPTION})
        MESSAGE(WARNING "Kokkos_ENABLE_${OPTION} is ON but ${SOME_DEVICE} backend is not enabled. Option will be ignored.")
        UNSET(KOKKOS_ENABLE_${OPTION} PARENT_SCOPE)
      ENDIF()
    ENDFOREACH()
  ENDIF()
ENDFUNCTION()

CHECK_DEVICE_SPECIFIC_OPTIONS(DEVICE CUDA OPTIONS CUDA_UVM CUDA_RELOCATABLE_DEVICE_CODE CUDA_LAMBDA CUDA_CONSTEXPR CUDA_LDG_INTRINSIC)
CHECK_DEVICE_SPECIFIC_OPTIONS(DEVICE HIP OPTIONS HIP_RELOCATABLE_DEVICE_CODE)
CHECK_DEVICE_SPECIFIC_OPTIONS(DEVICE HPX OPTIONS HPX_ASYNC_DISPATCH)

# Needed due to change from deprecated name to new header define name
IF (KOKKOS_ENABLE_AGGRESSIVE_VECTORIZATION)
  SET(KOKKOS_OPT_RANGE_AGGRESSIVE_VECTORIZATION ON)
ENDIF()

# This is known to occur with Clang 9. We would need to use nvcc as the linker
# http://lists.llvm.org/pipermail/cfe-dev/2018-June/058296.html
# TODO: Through great effort we can use a different linker by hacking
# CMAKE_CXX_LINK_EXECUTABLE in a future release
IF (KOKKOS_ENABLE_CUDA_RELOCATABLE_DEVICE_CODE AND KOKKOS_CXX_COMPILER_ID STREQUAL Clang)
  MESSAGE(FATAL_ERROR "Relocatable device code is currently not supported with Clang - must use nvcc_wrapper or turn off RDC")
ENDIF()

IF (KOKKOS_ENABLE_CUDA_RELOCATABLE_DEVICE_CODE AND BUILD_SHARED_LIBS)
  MESSAGE(FATAL_ERROR "Relocatable device code requires static libraries.")
ENDIF()<|MERGE_RESOLUTION|>--- conflicted
+++ resolved
@@ -26,12 +26,9 @@
 # Put a check in just in case people are using this option
 KOKKOS_DEPRECATED_LIST(OPTIONS ENABLE)
 
-<<<<<<< HEAD
-=======
 # Set the Default for Desul Atomics usage.
 set(_DESUL_ATOMICS_DEFAULT ON)
 
->>>>>>> 962ed6b0
 KOKKOS_ENABLE_OPTION(CUDA_RELOCATABLE_DEVICE_CODE  OFF "Whether to enable relocatable device code (RDC) for CUDA")
 KOKKOS_ENABLE_OPTION(CUDA_UVM             OFF "Whether to use unified memory (UM) for CUDA by default")
 KOKKOS_ENABLE_OPTION(CUDA_LDG_INTRINSIC   OFF "Whether to use CUDA LDG intrinsics")
