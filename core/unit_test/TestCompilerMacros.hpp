/*
//@HEADER
// ************************************************************************
//
//                        Kokkos v. 2.0
//              Copyright (2014) Sandia Corporation
//
// Under the terms of Contract DE-AC04-94AL85000 with Sandia Corporation,
// the U.S. Government retains certain rights in this software.
//
// Redistribution and use in source and binary forms, with or without
// modification, are permitted provided that the following conditions are
// met:
//
// 1. Redistributions of source code must retain the above copyright
// notice, this list of conditions and the following disclaimer.
//
// 2. Redistributions in binary form must reproduce the above copyright
// notice, this list of conditions and the following disclaimer in the
// documentation and/or other materials provided with the distribution.
//
// 3. Neither the name of the Corporation nor the names of the
// contributors may be used to endorse or promote products derived from
// this software without specific prior written permission.
//
// THIS SOFTWARE IS PROVIDED BY SANDIA CORPORATION "AS IS" AND ANY
// EXPRESS OR IMPLIED WARRANTIES, INCLUDING, BUT NOT LIMITED TO, THE
// IMPLIED WARRANTIES OF MERCHANTABILITY AND FITNESS FOR A PARTICULAR
// PURPOSE ARE DISCLAIMED. IN NO EVENT SHALL SANDIA CORPORATION OR THE
// CONTRIBUTORS BE LIABLE FOR ANY DIRECT, INDIRECT, INCIDENTAL, SPECIAL,
// EXEMPLARY, OR CONSEQUENTIAL DAMAGES (INCLUDING, BUT NOT LIMITED TO,
// PROCUREMENT OF SUBSTITUTE GOODS OR SERVICES; LOSS OF USE, DATA, OR
// PROFITS; OR BUSINESS INTERRUPTION) HOWEVER CAUSED AND ON ANY THEORY OF
// LIABILITY, WHETHER IN CONTRACT, STRICT LIABILITY, OR TORT (INCLUDING
// NEGLIGENCE OR OTHERWISE) ARISING IN ANY WAY OUT OF THE USE OF THIS
// SOFTWARE, EVEN IF ADVISED OF THE POSSIBILITY OF SUCH DAMAGE.
//
// Questions? Contact  H. Carter Edwards (hcedwar@sandia.gov)
//
// ************************************************************************
//@HEADER
*/

#include <Kokkos_Core.hpp>

#define KOKKOS_PRAGMA_UNROLL(a)

namespace TestCompilerMacros {

template< class DEVICE_TYPE >
struct AddFunctor {
  typedef DEVICE_TYPE execution_space;
  typedef typename Kokkos::View< int**, execution_space > type;
  type a, b;
  int length;

  AddFunctor( type a_, type b_ ) : a( a_ ), b( b_ ), length( a.dimension_1() ) {}

  KOKKOS_INLINE_FUNCTION
<<<<<<< HEAD
  void operator()( int i ) const {
#ifdef KOKKOS_HAVE_PRAGMA_UNROLL
=======
  void operator()(int i) const {
#ifdef KOKKOS_ENABLE_PRAGMA_UNROLL
>>>>>>> 28e24b3e
    #pragma unroll
#endif
#ifdef KOKKOS_ENABLE_PRAGMA_IVDEP
    #pragma ivdep
#endif
#ifdef KOKKOS_ENABLE_PRAGMA_VECTOR
    #pragma vector always
#endif
#ifdef KOKKOS_ENABLE_PRAGMA_LOOPCOUNT
    #pragma loop count(128)
#endif
#ifndef KOKKOS_DEBUG
#ifdef KOKKOS_ENABLE_PRAGMA_SIMD
    #pragma simd
#endif
#endif
    for ( int j = 0; j < length; j++ ) {
      a( i, j ) += b( i, j );
    }
  }
};

template< class DeviceType >
bool Test() {
  typedef typename Kokkos::View< int**, DeviceType > type;
  type a( "A", 1024, 128 );
  type b( "B", 1024, 128 );

  AddFunctor< DeviceType > f( a, b );
  Kokkos::parallel_for( 1024, f );
  DeviceType::fence();

  return true;
}

} // namespace TestCompilerMacros<|MERGE_RESOLUTION|>--- conflicted
+++ resolved
@@ -57,13 +57,8 @@
   AddFunctor( type a_, type b_ ) : a( a_ ), b( b_ ), length( a.dimension_1() ) {}
 
   KOKKOS_INLINE_FUNCTION
-<<<<<<< HEAD
   void operator()( int i ) const {
-#ifdef KOKKOS_HAVE_PRAGMA_UNROLL
-=======
-  void operator()(int i) const {
 #ifdef KOKKOS_ENABLE_PRAGMA_UNROLL
->>>>>>> 28e24b3e
     #pragma unroll
 #endif
 #ifdef KOKKOS_ENABLE_PRAGMA_IVDEP
