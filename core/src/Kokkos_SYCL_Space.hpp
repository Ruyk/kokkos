--- conflicted
+++ resolved
@@ -128,11 +128,7 @@
 
 class SYCLHostUSMSpace {
  public:
-<<<<<<< HEAD
-  using execution_space = SYCL;
-=======
   using execution_space = HostSpace::execution_space;
->>>>>>> 962ed6b0
   using memory_space    = SYCLHostUSMSpace;
   using device_type     = Kokkos::Device<execution_space, memory_space>;
   using size_type       = Impl::SYCLInternal::size_type;
@@ -188,13 +184,8 @@
               "");
 
 static_assert(Kokkos::Impl::MemorySpaceAccess<
-<<<<<<< HEAD
                   Kokkos::Experimental::SYCLHostUSMSpace,
                   Kokkos::Experimental::SYCLHostUSMSpace>::assignable,
-=======
-                  Kokkos::Experimental::SYCLDeviceUSMSpace,
-                  Kokkos::Experimental::SYCLDeviceUSMSpace>::assignable,
->>>>>>> 962ed6b0
               "");
 
 template <>
@@ -217,22 +208,13 @@
 template <>
 struct MemorySpaceAccess<Kokkos::HostSpace,
                          Kokkos::Experimental::SYCLHostUSMSpace> {
-<<<<<<< HEAD
-=======
   // HostSpace::execution_space ==
   // Experimental::SYCLHostUSMSpace::execution_space
->>>>>>> 962ed6b0
   enum : bool { assignable = true };
   enum : bool { accessible = true };
   enum : bool { deepcopy = true };
 };
 
-<<<<<<< HEAD
-
-
-
-=======
->>>>>>> 962ed6b0
 template <>
 struct MemorySpaceAccess<Kokkos::Experimental::SYCLDeviceUSMSpace,
                          Kokkos::HostSpace> {
@@ -253,16 +235,6 @@
 template <>
 struct MemorySpaceAccess<Kokkos::Experimental::SYCLDeviceUSMSpace,
                          Kokkos::Experimental::SYCLHostUSMSpace> {
-<<<<<<< HEAD
-  enum : bool { assignable = false };
-  enum : bool { accessible = true };
-  enum : bool { deepcopy = true };
-};
-
-
-
-
-=======
   // Experimental::SYCLDeviceUSMSpace::execution_space !=
   // Experimental::SYCLHostUSMSpace::execution_space
   enum : bool { assignable = false };
@@ -272,7 +244,6 @@
   enum : bool { deepcopy = true };
 };
 
->>>>>>> 962ed6b0
 //----------------------------------------
 // SYCLSharedUSMSpace::execution_space == SYCL
 // SYCLSharedUSMSpace accessible to both SYCL and Host
@@ -301,14 +272,12 @@
 template <>
 struct MemorySpaceAccess<Kokkos::Experimental::SYCLSharedUSMSpace,
                          Kokkos::Experimental::SYCLHostUSMSpace> {
-<<<<<<< HEAD
-  enum : bool { assignable = false };
-  enum : bool { accessible = true };
-  enum : bool { deepcopy = true };
-};
-
-
-
+  // Experimental::SYCLSharedUSMSpace::execution_space !=
+  // Experimental::SYCLHostUSMSpace::execution_space
+  enum : bool { assignable = false };
+  enum : bool { accessible = true };
+  enum : bool { deepcopy = true };
+};
 
 template <>
 struct MemorySpaceAccess<Kokkos::Experimental::SYCLHostUSMSpace,
@@ -341,50 +310,11 @@
 struct MemorySpaceAccess<
     Kokkos::Experimental::SYCLDeviceUSMSpace,
     Kokkos::ScratchMemorySpace<Kokkos::Experimental::SYCL>> {
-=======
-  // Experimental::SYCLSharedUSMSpace::execution_space !=
-  // Experimental::SYCLHostUSMSpace::execution_space
->>>>>>> 962ed6b0
   enum : bool { assignable = false };
   enum : bool {
     accessible = true
   };  // Experimental::SYCLSharedUSMSpace::execution_space
   enum : bool { deepcopy = true };
-};
-
-template <>
-struct MemorySpaceAccess<Kokkos::Experimental::SYCLHostUSMSpace,
-                         Kokkos::HostSpace> {
-  enum : bool { assignable = false };  // Cannot access from SYCL
-  enum : bool {
-    accessible = true
-  };  // Experimental::SYCLHostUSMSpace::execution_space
-  enum : bool { deepcopy = true };
-};
-
-template <>
-struct MemorySpaceAccess<Kokkos::Experimental::SYCLHostUSMSpace,
-                         Kokkos::Experimental::SYCLDeviceUSMSpace> {
-  enum : bool { assignable = false };  // Cannot access from Host
-  enum : bool { accessible = false };
-  enum : bool { deepcopy = true };
-};
-
-template <>
-struct MemorySpaceAccess<Kokkos::Experimental::SYCLHostUSMSpace,
-                         Kokkos::Experimental::SYCLSharedUSMSpace> {
-  enum : bool { assignable = false };  // different execution_space
-  enum : bool { accessible = true };   // same accessibility
-  enum : bool { deepcopy = true };
-};
-
-template <>
-struct MemorySpaceAccess<
-    Kokkos::Experimental::SYCLDeviceUSMSpace,
-    Kokkos::ScratchMemorySpace<Kokkos::Experimental::SYCL>> {
-  enum : bool { assignable = false };
-  enum : bool { accessible = true };
-  enum : bool { deepcopy = false };
 };
 
 template <>
