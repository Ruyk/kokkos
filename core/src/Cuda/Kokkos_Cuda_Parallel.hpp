/*
//@HEADER
// ************************************************************************
//
//                        Kokkos v. 3.0
//       Copyright (2020) National Technology & Engineering
//               Solutions of Sandia, LLC (NTESS).
//
// Under the terms of Contract DE-NA0003525 with NTESS,
// the U.S. Government retains certain rights in this software.
//
// Redistribution and use in source and binary forms, with or without
// modification, are permitted provided that the following conditions are
// met:
//
// 1. Redistributions of source code must retain the above copyright
// notice, this list of conditions and the following disclaimer.
//
// 2. Redistributions in binary form must reproduce the above copyright
// notice, this list of conditions and the following disclaimer in the
// documentation and/or other materials provided with the distribution.
//
// 3. Neither the name of the Corporation nor the names of the
// contributors may be used to endorse or promote products derived from
// this software without specific prior written permission.
//
// THIS SOFTWARE IS PROVIDED BY NTESS "AS IS" AND ANY
// EXPRESS OR IMPLIED WARRANTIES, INCLUDING, BUT NOT LIMITED TO, THE
// IMPLIED WARRANTIES OF MERCHANTABILITY AND FITNESS FOR A PARTICULAR
// PURPOSE ARE DISCLAIMED. IN NO EVENT SHALL NTESS OR THE
// CONTRIBUTORS BE LIABLE FOR ANY DIRECT, INDIRECT, INCIDENTAL, SPECIAL,
// EXEMPLARY, OR CONSEQUENTIAL DAMAGES (INCLUDING, BUT NOT LIMITED TO,
// PROCUREMENT OF SUBSTITUTE GOODS OR SERVICES; LOSS OF USE, DATA, OR
// PROFITS; OR BUSINESS INTERRUPTION) HOWEVER CAUSED AND ON ANY THEORY OF
// LIABILITY, WHETHER IN CONTRACT, STRICT LIABILITY, OR TORT (INCLUDING
// NEGLIGENCE OR OTHERWISE) ARISING IN ANY WAY OUT OF THE USE OF THIS
// SOFTWARE, EVEN IF ADVISED OF THE POSSIBILITY OF SUCH DAMAGE.
//
// Questions? Contact Christian R. Trott (crtrott@sandia.gov)
//
// ************************************************************************
//@HEADER
*/

#ifndef KOKKOS_CUDA_PARALLEL_HPP
#define KOKKOS_CUDA_PARALLEL_HPP

#include <Kokkos_Macros.hpp>
#if defined(KOKKOS_ENABLE_CUDA)

#include <algorithm>
#include <string>
#include <cstdio>
#include <cstdint>

#include <utility>
#include <Kokkos_Parallel.hpp>

#include <Cuda/Kokkos_Cuda_KernelLaunch.hpp>
#include <Cuda/Kokkos_Cuda_ReduceScan.hpp>
#include <Cuda/Kokkos_Cuda_BlockSize_Deduction.hpp>
#include <Cuda/Kokkos_Cuda_Locks.hpp>
#include <Kokkos_Vectorization.hpp>
#include <Cuda/Kokkos_Cuda_Version_9_8_Compatibility.hpp>

#include <impl/Kokkos_Tools.hpp>
#include <typeinfo>

#include <KokkosExp_MDRangePolicy.hpp>

//----------------------------------------------------------------------------
//----------------------------------------------------------------------------

namespace Kokkos {

extern bool show_warnings() noexcept;

namespace Impl {

template <class... Properties>
class TeamPolicyInternal<Kokkos::Cuda, Properties...>
    : public PolicyTraits<Properties...> {
 public:
  //! Tag this class as a kokkos execution policy
  using execution_policy = TeamPolicyInternal;

  using traits = PolicyTraits<Properties...>;

  template <class ExecSpace, class... OtherProperties>
  friend class TeamPolicyInternal;

 private:
  enum { MAX_WARP = 8 };

  typename traits::execution_space m_space;
  int m_league_size;
  int m_team_size;
  int m_vector_length;
  int m_team_scratch_size[2];
  int m_thread_scratch_size[2];
  int m_chunk_size;
  bool m_tune_team;
  bool m_tune_vector;

 public:
  //! Execution space of this execution policy
  using execution_space = Kokkos::Cuda;

  template <class... OtherProperties>
  TeamPolicyInternal(const TeamPolicyInternal<OtherProperties...>& p) {
    m_league_size            = p.m_league_size;
    m_team_size              = p.m_team_size;
    m_vector_length          = p.m_vector_length;
    m_team_scratch_size[0]   = p.m_team_scratch_size[0];
    m_team_scratch_size[1]   = p.m_team_scratch_size[1];
    m_thread_scratch_size[0] = p.m_thread_scratch_size[0];
    m_thread_scratch_size[1] = p.m_thread_scratch_size[1];
    m_chunk_size             = p.m_chunk_size;
    m_space                  = p.m_space;
    m_tune_team              = p.m_tune_team;
    m_tune_vector            = p.m_tune_vector;
  }

  //----------------------------------------

  template <class FunctorType>
  int team_size_max(const FunctorType& f, const ParallelForTag&) const {
    using closure_type =
        Impl::ParallelFor<FunctorType, TeamPolicy<Properties...>>;
    cudaFuncAttributes attr =
        CudaParallelLaunch<closure_type, typename traits::launch_bounds>::
            get_cuda_func_attributes();
    int block_size =
        Kokkos::Impl::cuda_get_max_block_size<FunctorType,
                                              typename traits::launch_bounds>(
            space().impl_internal_space_instance(), attr, f,
            (size_t)impl_vector_length(),
            (size_t)team_scratch_size(0) + 2 * sizeof(double),
            (size_t)thread_scratch_size(0) + sizeof(double));
    return block_size / impl_vector_length();
  }

  template <class FunctorType>
  inline int team_size_max(const FunctorType& f,
                           const ParallelReduceTag&) const {
    using functor_analysis_type =
        Impl::FunctorAnalysis<Impl::FunctorPatternInterface::REDUCE,
                              TeamPolicyInternal, FunctorType>;
    using reducer_type = typename Impl::ParallelReduceReturnValue<
        void, typename functor_analysis_type::value_type,
        FunctorType>::reducer_type;
    using closure_type =
        Impl::ParallelReduce<FunctorType, TeamPolicy<Properties...>,
                             reducer_type>;
    return internal_team_size_max<closure_type>(f);
  }

  template <class FunctorType, class ReducerType>
  inline int team_size_max(const FunctorType& f, const ReducerType& /*r*/,
                           const ParallelReduceTag&) const {
    using closure_type =
        Impl::ParallelReduce<FunctorType, TeamPolicy<Properties...>,
                             ReducerType>;
    return internal_team_size_max<closure_type>(f);
  }

  template <class FunctorType>
  int team_size_recommended(const FunctorType& f, const ParallelForTag&) const {
    using closure_type =
        Impl::ParallelFor<FunctorType, TeamPolicy<Properties...>>;
    cudaFuncAttributes attr =
        CudaParallelLaunch<closure_type, typename traits::launch_bounds>::
            get_cuda_func_attributes();
    const int block_size =
        Kokkos::Impl::cuda_get_opt_block_size<FunctorType,
                                              typename traits::launch_bounds>(
            space().impl_internal_space_instance(), attr, f,
            (size_t)impl_vector_length(),
            (size_t)team_scratch_size(0) + 2 * sizeof(double),
            (size_t)thread_scratch_size(0) + sizeof(double));
    return block_size / impl_vector_length();
  }

  template <class FunctorType>
  inline int team_size_recommended(const FunctorType& f,
                                   const ParallelReduceTag&) const {
    using functor_analysis_type =
        Impl::FunctorAnalysis<Impl::FunctorPatternInterface::REDUCE,
                              TeamPolicyInternal, FunctorType>;
    using reducer_type = typename Impl::ParallelReduceReturnValue<
        void, typename functor_analysis_type::value_type,
        FunctorType>::reducer_type;
    using closure_type =
        Impl::ParallelReduce<FunctorType, TeamPolicy<Properties...>,
                             reducer_type>;
    return internal_team_size_recommended<closure_type>(f);
  }

  template <class FunctorType, class ReducerType>
  int team_size_recommended(const FunctorType& f, const ReducerType&,
                            const ParallelReduceTag&) const {
    using closure_type =
        Impl::ParallelReduce<FunctorType, TeamPolicy<Properties...>,
                             ReducerType>;
    return internal_team_size_recommended<closure_type>(f);
  }

  inline static int vector_length_max() { return Impl::CudaTraits::WarpSize; }

  inline static int verify_requested_vector_length(
      int requested_vector_length) {
    int test_vector_length =
        std::min(requested_vector_length, vector_length_max());

    // Allow only power-of-two vector_length
    if (!(is_integral_power_of_two(test_vector_length))) {
      int test_pow2 = 1;
      for (int i = 0; i < 5; i++) {
        test_pow2 = test_pow2 << 1;
        if (test_pow2 > test_vector_length) {
          break;
        }
      }
      test_vector_length = test_pow2 >> 1;
    }

    return test_vector_length;
  }

  inline static int scratch_size_max(int level) {
    return (
        level == 0 ? 1024 * 40 :  // 48kB is the max for CUDA, but we need some
                                  // for team_member.reduce etc.
            20 * 1024 *
                1024);  // arbitrarily setting this to 20MB, for a Volta V100
                        // that would give us about 3.2GB for 2 teams per SM
  }

  //----------------------------------------

  KOKKOS_DEPRECATED inline int vector_length() const {
    return impl_vector_length();
  }
  inline int impl_vector_length() const { return m_vector_length; }
  inline int team_size() const { return m_team_size; }
  inline int league_size() const { return m_league_size; }
  inline bool impl_auto_team_size() const { return m_tune_team; }
  inline bool impl_auto_vector_length() const { return m_tune_vector; }
  inline void impl_set_team_size(size_t team_size) { m_team_size = team_size; }
  inline void impl_set_vector_length(size_t vector_length) {
    m_vector_length = vector_length;
  }
  inline int scratch_size(int level, int team_size_ = -1) const {
    if (team_size_ < 0) team_size_ = m_team_size;
    return m_team_scratch_size[level] +
           team_size_ * m_thread_scratch_size[level];
  }
  inline int team_scratch_size(int level) const {
    return m_team_scratch_size[level];
  }
  inline int thread_scratch_size(int level) const {
    return m_thread_scratch_size[level];
  }

  const typename traits::execution_space& space() const { return m_space; }

  TeamPolicyInternal()
      : m_space(typename traits::execution_space()),
        m_league_size(0),
        m_team_size(-1),
        m_vector_length(0),
        m_team_scratch_size{0, 0},
        m_thread_scratch_size{0, 0},
        m_chunk_size(Impl::CudaTraits::WarpSize),
        m_tune_team(false),
        m_tune_vector(false) {}

  /** \brief  Specify league size, specify team size, specify vector length */
  TeamPolicyInternal(const execution_space space_, int league_size_,
                     int team_size_request, int vector_length_request = 1)
      : m_space(space_),
        m_league_size(league_size_),
        m_team_size(team_size_request),
        m_vector_length(
            (vector_length_request > 0)
                ? verify_requested_vector_length(vector_length_request)
                : verify_requested_vector_length(1)),
        m_team_scratch_size{0, 0},
        m_thread_scratch_size{0, 0},
        m_chunk_size(Impl::CudaTraits::WarpSize),
        m_tune_team(bool(team_size_request <= 0)),
        m_tune_vector(bool(vector_length_request <= 0)) {
    // Make sure league size is permissible
    if (league_size_ >= int(Impl::cuda_internal_maximum_grid_count()))
      Impl::throw_runtime_exception(
          "Requested too large league_size for TeamPolicy on Cuda execution "
          "space.");

    // Make sure total block size is permissible
    if (m_team_size * m_vector_length >
        int(Impl::CudaTraits::MaxHierarchicalParallelism)) {
      Impl::throw_runtime_exception(
          std::string("Kokkos::TeamPolicy< Cuda > the team size is too large. "
                      "Team size x vector length must be smaller than 1024."));
    }
  }

  /** \brief  Specify league size, request team size, specify vector length */
  TeamPolicyInternal(const execution_space space_, int league_size_,
                     const Kokkos::AUTO_t& /* team_size_request */
                     ,
                     int vector_length_request = 1)
      : TeamPolicyInternal(space_, league_size_, -1, vector_length_request) {}

  /** \brief  Specify league size, request team size and vector length */
  TeamPolicyInternal(const execution_space space_, int league_size_,
                     const Kokkos::AUTO_t& /* team_size_request */,
                     const Kokkos::AUTO_t& /* vector_length_request */
                     )
      : TeamPolicyInternal(space_, league_size_, -1, -1) {}

  /** \brief  Specify league size, specify team size, request vector length */
  TeamPolicyInternal(const execution_space space_, int league_size_,
                     int team_size_request, const Kokkos::AUTO_t&)
      : TeamPolicyInternal(space_, league_size_, team_size_request, -1) {}

  TeamPolicyInternal(int league_size_, int team_size_request,
                     int vector_length_request = 1)
      : TeamPolicyInternal(typename traits::execution_space(), league_size_,
                           team_size_request, vector_length_request) {}

  TeamPolicyInternal(int league_size_, const Kokkos::AUTO_t& team_size_request,
                     int vector_length_request = 1)
      : TeamPolicyInternal(typename traits::execution_space(), league_size_,
                           team_size_request, vector_length_request)

  {}

  /** \brief  Specify league size, request team size */
  TeamPolicyInternal(int league_size_, const Kokkos::AUTO_t& team_size_request,
                     const Kokkos::AUTO_t& vector_length_request)
      : TeamPolicyInternal(typename traits::execution_space(), league_size_,
                           team_size_request, vector_length_request) {}

  /** \brief  Specify league size, request team size */
  TeamPolicyInternal(int league_size_, int team_size_request,
                     const Kokkos::AUTO_t& vector_length_request)
      : TeamPolicyInternal(typename traits::execution_space(), league_size_,
                           team_size_request, vector_length_request) {}

  inline int chunk_size() const { return m_chunk_size; }

  /** \brief set chunk_size to a discrete value*/
  inline TeamPolicyInternal& set_chunk_size(
      typename traits::index_type chunk_size_) {
    m_chunk_size = chunk_size_;
    return *this;
  }

  /** \brief set per team scratch size for a specific level of the scratch
   * hierarchy */
  inline TeamPolicyInternal& set_scratch_size(const int& level,
                                              const PerTeamValue& per_team) {
    m_team_scratch_size[level] = per_team.value;
    return *this;
  }

  /** \brief set per thread scratch size for a specific level of the scratch
   * hierarchy */
  inline TeamPolicyInternal& set_scratch_size(
      const int& level, const PerThreadValue& per_thread) {
    m_thread_scratch_size[level] = per_thread.value;
    return *this;
  }

  /** \brief set per thread and per team scratch size for a specific level of
   * the scratch hierarchy */
  inline TeamPolicyInternal& set_scratch_size(
      const int& level, const PerTeamValue& per_team,
      const PerThreadValue& per_thread) {
    m_team_scratch_size[level]   = per_team.value;
    m_thread_scratch_size[level] = per_thread.value;
    return *this;
  }

  using member_type = Kokkos::Impl::CudaTeamMember;

 protected:
  template <class ClosureType, class FunctorType, class BlockSizeCallable>
  int internal_team_size_common(const FunctorType& f,
                                BlockSizeCallable&& block_size_callable) const {
    using closure_type = ClosureType;
    using functor_value_traits =
        Impl::FunctorValueTraits<FunctorType, typename traits::work_tag>;

    cudaFuncAttributes attr =
        CudaParallelLaunch<closure_type, typename traits::launch_bounds>::
            get_cuda_func_attributes();
    const int block_size = std::forward<BlockSizeCallable>(block_size_callable)(
        space().impl_internal_space_instance(), attr, f,
        (size_t)impl_vector_length(),
        (size_t)team_scratch_size(0) + 2 * sizeof(double),
        (size_t)thread_scratch_size(0) + sizeof(double) +
            ((functor_value_traits::StaticValueSize != 0)
                 ? 0
                 : functor_value_traits::value_size(f)));
    KOKKOS_ASSERT(block_size > 0);

    // Currently we require Power-of-2 team size for reductions.
    int p2 = 1;
    while (p2 <= block_size) p2 *= 2;
    p2 /= 2;
    return p2 / impl_vector_length();
  }

  template <class ClosureType, class FunctorType>
  int internal_team_size_max(const FunctorType& f) const {
    return internal_team_size_common<ClosureType>(
        f,
        Kokkos::Impl::cuda_get_max_block_size<FunctorType,
                                              typename traits::launch_bounds>);
  }

  template <class ClosureType, class FunctorType>
  int internal_team_size_recommended(const FunctorType& f) const {
    return internal_team_size_common<ClosureType>(
        f,
        Kokkos::Impl::cuda_get_opt_block_size<FunctorType,
                                              typename traits::launch_bounds>);
  }
};

}  // namespace Impl
}  // namespace Kokkos

//----------------------------------------------------------------------------
//----------------------------------------------------------------------------

namespace Kokkos {
namespace Impl {

template <class FunctorType, class... Traits>
class ParallelFor<FunctorType, Kokkos::RangePolicy<Traits...>, Kokkos::Cuda> {
 public:
  using Policy = Kokkos::RangePolicy<Traits...>;

 private:
  using Member       = typename Policy::member_type;
  using WorkTag      = typename Policy::work_tag;
  using LaunchBounds = typename Policy::launch_bounds;

  const FunctorType m_functor;
  const Policy m_policy;

  ParallelFor()        = delete;
  ParallelFor& operator=(const ParallelFor&) = delete;

  template <class TagType>
  inline __device__
      typename std::enable_if<std::is_same<TagType, void>::value>::type
      exec_range(const Member i) const {
    m_functor(i);
  }

  template <class TagType>
  inline __device__
      typename std::enable_if<!std::is_same<TagType, void>::value>::type
      exec_range(const Member i) const {
    m_functor(TagType(), i);
  }

 public:
  using functor_type = FunctorType;

  Policy const& get_policy() const { return m_policy; }

  inline __device__ void operator()(void) const {
    const Member work_stride = blockDim.y * gridDim.x;
    const Member work_end    = m_policy.end();

    for (Member iwork =
             m_policy.begin() + threadIdx.y + blockDim.y * blockIdx.x;
         iwork < work_end;
         iwork = iwork < work_end - work_stride ? iwork + work_stride
                                                : work_end) {
      this->template exec_range<WorkTag>(iwork);
    }
  }

  inline void execute() const {
    const typename Policy::index_type nwork = m_policy.end() - m_policy.begin();

    cudaFuncAttributes attr =
        CudaParallelLaunch<ParallelFor,
                           LaunchBounds>::get_cuda_func_attributes();
    const int block_size =
        Kokkos::Impl::cuda_get_opt_block_size<FunctorType, LaunchBounds>(
            m_policy.space().impl_internal_space_instance(), attr, m_functor, 1,
            0, 0);
    KOKKOS_ASSERT(block_size > 0);
    dim3 block(1, block_size, 1);
    dim3 grid(
        std::min(
            typename Policy::index_type((nwork + block.y - 1) / block.y),
            typename Policy::index_type(cuda_internal_maximum_grid_count())),
        1, 1);
#ifdef KOKKOS_IMPL_DEBUG_CUDA_SERIAL_EXECUTION
    if (Kokkos::Impl::CudaInternal::cuda_use_serial_execution()) {
      block = dim3(1, 1, 1);
      grid  = dim3(1, 1, 1);
    }
#endif

    CudaParallelLaunch<ParallelFor, LaunchBounds>(
        *this, grid, block, 0, m_policy.space().impl_internal_space_instance(),
        false);
  }

  ParallelFor(const FunctorType& arg_functor, const Policy& arg_policy)
      : m_functor(arg_functor), m_policy(arg_policy) {}
};

// MDRangePolicy impl
template <class FunctorType, class... Traits>
class ParallelFor<FunctorType, Kokkos::MDRangePolicy<Traits...>, Kokkos::Cuda> {
 public:
  using Policy       = Kokkos::MDRangePolicy<Traits...>;
  using functor_type = FunctorType;

 private:
  using RP               = Policy;
  using array_index_type = typename Policy::array_index_type;
  using index_type       = typename Policy::index_type;
  using LaunchBounds     = typename Policy::launch_bounds;

  const FunctorType m_functor;
  const Policy m_rp;

 public:
<<<<<<< HEAD
  template <typename Policy, typename Functor>
  static int max_tile_size_product(const Policy& pol, const Functor&) {
    cudaFuncAttributes attr =
        CudaParallelLaunch<ParallelFor,
                           LaunchBounds>::get_cuda_func_attributes();
    auto const& prop = pol.space().cuda_device_prop();
    // Limits due do registers/SM
    int const regs_per_sm        = prop.regsPerMultiprocessor;
    int const regs_per_thread    = attr.numRegs;
    int const max_threads_per_sm = regs_per_sm / regs_per_thread;
    return std::min(
        max_threads_per_sm,
        static_cast<int>(Kokkos::Impl::CudaTraits::MaxHierarchicalParallelism));
  }
=======
  Policy const& get_policy() const { return m_rp; }

>>>>>>> b309f8c2
  inline __device__ void operator()(void) const {
    Kokkos::Impl::DeviceIterateTile<Policy::rank, Policy, FunctorType,
                                    typename Policy::work_tag>(m_rp, m_functor)
        .exec_range();
  }

  inline void execute() const {
    using namespace std;

    if (m_rp.m_num_tiles == 0) return;
    const array_index_type maxblocks = static_cast<array_index_type>(
        m_rp.space().impl_internal_space_instance()->m_maxBlock);
    if (RP::rank == 2) {
      const dim3 block(m_rp.m_tile[0], m_rp.m_tile[1], 1);
      KOKKOS_ASSERT(block.x > 0);
      KOKKOS_ASSERT(block.y > 0);
      const dim3 grid(
          min((m_rp.m_upper[0] - m_rp.m_lower[0] + block.x - 1) / block.x,
              maxblocks),
          min((m_rp.m_upper[1] - m_rp.m_lower[1] + block.y - 1) / block.y,
              maxblocks),
          1);
      CudaParallelLaunch<ParallelFor, LaunchBounds>(
          *this, grid, block, 0, m_rp.space().impl_internal_space_instance(),
          false);
    } else if (RP::rank == 3) {
      const dim3 block(m_rp.m_tile[0], m_rp.m_tile[1], m_rp.m_tile[2]);
      KOKKOS_ASSERT(block.x > 0);
      KOKKOS_ASSERT(block.y > 0);
      KOKKOS_ASSERT(block.z > 0);
      const dim3 grid(
          min((m_rp.m_upper[0] - m_rp.m_lower[0] + block.x - 1) / block.x,
              maxblocks),
          min((m_rp.m_upper[1] - m_rp.m_lower[1] + block.y - 1) / block.y,
              maxblocks),
          min((m_rp.m_upper[2] - m_rp.m_lower[2] + block.z - 1) / block.z,
              maxblocks));
      CudaParallelLaunch<ParallelFor, LaunchBounds>(
          *this, grid, block, 0, m_rp.space().impl_internal_space_instance(),
          false);
    } else if (RP::rank == 4) {
      // id0,id1 encoded within threadIdx.x; id2 to threadIdx.y; id3 to
      // threadIdx.z
      const dim3 block(m_rp.m_tile[0] * m_rp.m_tile[1], m_rp.m_tile[2],
                       m_rp.m_tile[3]);
      KOKKOS_ASSERT(block.y > 0);
      KOKKOS_ASSERT(block.z > 0);
      const dim3 grid(
          min(static_cast<index_type>(m_rp.m_tile_end[0] * m_rp.m_tile_end[1]),
              static_cast<index_type>(maxblocks)),
          min((m_rp.m_upper[2] - m_rp.m_lower[2] + block.y - 1) / block.y,
              maxblocks),
          min((m_rp.m_upper[3] - m_rp.m_lower[3] + block.z - 1) / block.z,
              maxblocks));
      CudaParallelLaunch<ParallelFor, LaunchBounds>(
          *this, grid, block, 0, m_rp.space().impl_internal_space_instance(),
          false);
    } else if (RP::rank == 5) {
      // id0,id1 encoded within threadIdx.x; id2,id3 to threadIdx.y; id4 to
      // threadIdx.z
      const dim3 block(m_rp.m_tile[0] * m_rp.m_tile[1],
                       m_rp.m_tile[2] * m_rp.m_tile[3], m_rp.m_tile[4]);
      KOKKOS_ASSERT(block.z > 0);
      const dim3 grid(
          min(static_cast<index_type>(m_rp.m_tile_end[0] * m_rp.m_tile_end[1]),
              static_cast<index_type>(maxblocks)),
          min(static_cast<index_type>(m_rp.m_tile_end[2] * m_rp.m_tile_end[3]),
              static_cast<index_type>(maxblocks)),
          min((m_rp.m_upper[4] - m_rp.m_lower[4] + block.z - 1) / block.z,
              maxblocks));
      CudaParallelLaunch<ParallelFor, LaunchBounds>(
          *this, grid, block, 0, m_rp.space().impl_internal_space_instance(),
          false);
    } else if (RP::rank == 6) {
      // id0,id1 encoded within threadIdx.x; id2,id3 to threadIdx.y; id4,id5 to
      // threadIdx.z
      const dim3 block(m_rp.m_tile[0] * m_rp.m_tile[1],
                       m_rp.m_tile[2] * m_rp.m_tile[3],
                       m_rp.m_tile[4] * m_rp.m_tile[5]);
      const dim3 grid(
          min(static_cast<index_type>(m_rp.m_tile_end[0] * m_rp.m_tile_end[1]),
              static_cast<index_type>(maxblocks)),
          min(static_cast<index_type>(m_rp.m_tile_end[2] * m_rp.m_tile_end[3]),
              static_cast<index_type>(maxblocks)),
          min(static_cast<index_type>(m_rp.m_tile_end[4] * m_rp.m_tile_end[5]),
              static_cast<index_type>(maxblocks)));
      CudaParallelLaunch<ParallelFor, LaunchBounds>(
          *this, grid, block, 0, m_rp.space().impl_internal_space_instance(),
          false);
    } else {
      Kokkos::abort("Kokkos::MDRange Error: Exceeded rank bounds with Cuda\n");
    }

  }  // end execute

  //  inline
  ParallelFor(const FunctorType& arg_functor, Policy arg_policy)
      : m_functor(arg_functor), m_rp(arg_policy) {}
};

template <class FunctorType, class... Properties>
class ParallelFor<FunctorType, Kokkos::TeamPolicy<Properties...>,
                  Kokkos::Cuda> {
 public:
  using Policy = TeamPolicy<Properties...>;

 private:
  using Member       = typename Policy::member_type;
  using WorkTag      = typename Policy::work_tag;
  using LaunchBounds = typename Policy::launch_bounds;

 public:
  using functor_type = FunctorType;
  using size_type    = Cuda::size_type;

 private:
  // Algorithmic constraints: blockDim.y is a power of two AND blockDim.y ==
  // blockDim.z == 1 shared memory utilization:
  //
  //  [ team   reduce space ]
  //  [ team   shared space ]
  //

  const FunctorType m_functor;
  const Policy m_policy;
  const size_type m_league_size;
  int m_team_size;
  const size_type m_vector_size;
  int m_shmem_begin;
  int m_shmem_size;
  void* m_scratch_ptr[2];
  int m_scratch_size[2];

  template <class TagType>
  __device__ inline
      typename std::enable_if<std::is_same<TagType, void>::value>::type
      exec_team(const Member& member) const {
    m_functor(member);
  }

  template <class TagType>
  __device__ inline
      typename std::enable_if<!std::is_same<TagType, void>::value>::type
      exec_team(const Member& member) const {
    m_functor(TagType(), member);
  }

 public:
  Policy const& get_policy() const { return m_policy; }

  __device__ inline void operator()(void) const {
    // Iterate this block through the league
    int64_t threadid = 0;
    if (m_scratch_size[1] > 0) {
      __shared__ int64_t base_thread_id;
      if (threadIdx.x == 0 && threadIdx.y == 0) {
        threadid = (blockIdx.x * blockDim.z + threadIdx.z) %
                   (Kokkos::Impl::g_device_cuda_lock_arrays.n /
                    (blockDim.x * blockDim.y));
        threadid *= blockDim.x * blockDim.y;
        int done = 0;
        while (!done) {
          done =
              (0 ==
               atomicCAS(
                   &Kokkos::Impl::g_device_cuda_lock_arrays.scratch[threadid],
                   0, 1));
          if (!done) {
            threadid += blockDim.x * blockDim.y;
            if (int64_t(threadid + blockDim.x * blockDim.y) >=
                int64_t(Kokkos::Impl::g_device_cuda_lock_arrays.n))
              threadid = 0;
          }
        }
        base_thread_id = threadid;
      }
      __syncthreads();
      threadid = base_thread_id;
    }

    const int int_league_size = (int)m_league_size;
    for (int league_rank = blockIdx.x; league_rank < int_league_size;
         league_rank += gridDim.x) {
      this->template exec_team<WorkTag>(typename Policy::member_type(
          kokkos_impl_cuda_shared_memory<void>(), m_shmem_begin, m_shmem_size,
          (void*)(((char*)m_scratch_ptr[1]) +
                  ptrdiff_t(threadid / (blockDim.x * blockDim.y)) *
                      m_scratch_size[1]),
          m_scratch_size[1], league_rank, m_league_size));
    }
    if (m_scratch_size[1] > 0) {
      __syncthreads();
      if (threadIdx.x == 0 && threadIdx.y == 0)
        Kokkos::Impl::g_device_cuda_lock_arrays.scratch[threadid] = 0;
    }
  }

  inline void execute() const {
    const int64_t shmem_size_total = m_shmem_begin + m_shmem_size;
    dim3 grid(int(m_league_size), 1, 1);
    const dim3 block(int(m_vector_size), int(m_team_size), 1);

#ifdef KOKKOS_IMPL_DEBUG_CUDA_SERIAL_EXECUTION
    if (Kokkos::Impl::CudaInternal::cuda_use_serial_execution()) {
      grid = dim3(1, 1, 1);
    }
#endif

    CudaParallelLaunch<ParallelFor, LaunchBounds>(
        *this, grid, block, shmem_size_total,
        m_policy.space().impl_internal_space_instance(),
        true);  // copy to device and execute
  }

  ParallelFor(const FunctorType& arg_functor, const Policy& arg_policy)
      : m_functor(arg_functor),
        m_policy(arg_policy),
        m_league_size(arg_policy.league_size()),
        m_team_size(arg_policy.team_size()),
        m_vector_size(arg_policy.impl_vector_length()) {
    cudaFuncAttributes attr =
        CudaParallelLaunch<ParallelFor,
                           LaunchBounds>::get_cuda_func_attributes();
    m_team_size =
        m_team_size >= 0
            ? m_team_size
            : Kokkos::Impl::cuda_get_opt_block_size<FunctorType, LaunchBounds>(
                  m_policy.space().impl_internal_space_instance(), attr,
                  m_functor, m_vector_size, m_policy.team_scratch_size(0),
                  m_policy.thread_scratch_size(0)) /
                  m_vector_size;

    m_shmem_begin = (sizeof(double) * (m_team_size + 2));
    m_shmem_size =
        (m_policy.scratch_size(0, m_team_size) +
         FunctorTeamShmemSize<FunctorType>::value(m_functor, m_team_size));
    m_scratch_size[0] = m_policy.scratch_size(0, m_team_size);
    m_scratch_size[1] = m_policy.scratch_size(1, m_team_size);

    // Functor's reduce memory, team scan memory, and team shared memory depend
    // upon team size.
    m_scratch_ptr[0] = nullptr;
    m_scratch_ptr[1] =
        m_team_size <= 0
            ? nullptr
            : m_policy.space()
                  .impl_internal_space_instance()
                  ->resize_team_scratch_space(
                      static_cast<ptrdiff_t>(m_scratch_size[1]) *
                      static_cast<ptrdiff_t>(Cuda::concurrency() /
                                             (m_team_size * m_vector_size)));

    const int shmem_size_total = m_shmem_begin + m_shmem_size;
    if (m_policy.space().impl_internal_space_instance()->m_maxShmemPerBlock <
        shmem_size_total) {
      printf(
          "%i %i\n",
          m_policy.space().impl_internal_space_instance()->m_maxShmemPerBlock,
          shmem_size_total);
      Kokkos::Impl::throw_runtime_exception(std::string(
          "Kokkos::Impl::ParallelFor< Cuda > insufficient shared memory"));
    }

    if (int(m_team_size) >
        int(Kokkos::Impl::cuda_get_max_block_size<FunctorType, LaunchBounds>(
                m_policy.space().impl_internal_space_instance(), attr,
                arg_functor, arg_policy.impl_vector_length(),
                arg_policy.team_scratch_size(0),
                arg_policy.thread_scratch_size(0)) /
            arg_policy.impl_vector_length())) {
      Kokkos::Impl::throw_runtime_exception(std::string(
          "Kokkos::Impl::ParallelFor< Cuda > requested too large team size."));
    }
  }
};

}  // namespace Impl
}  // namespace Kokkos

//----------------------------------------------------------------------------
//----------------------------------------------------------------------------

namespace Kokkos {
namespace Impl {

template <class FunctorType, class ReducerType, class... Traits>
class ParallelReduce<FunctorType, Kokkos::RangePolicy<Traits...>, ReducerType,
                     Kokkos::Cuda> {
 public:
  using Policy = Kokkos::RangePolicy<Traits...>;

 private:
  using WorkRange    = typename Policy::WorkRange;
  using WorkTag      = typename Policy::work_tag;
  using Member       = typename Policy::member_type;
  using LaunchBounds = typename Policy::launch_bounds;

  using ReducerConditional =
      Kokkos::Impl::if_c<std::is_same<InvalidType, ReducerType>::value,
                         FunctorType, ReducerType>;
  using ReducerTypeFwd = typename ReducerConditional::type;
  using WorkTagFwd =
      typename Kokkos::Impl::if_c<std::is_same<InvalidType, ReducerType>::value,
                                  WorkTag, void>::type;

  using ValueTraits =
      Kokkos::Impl::FunctorValueTraits<ReducerTypeFwd, WorkTagFwd>;
  using ValueInit = Kokkos::Impl::FunctorValueInit<ReducerTypeFwd, WorkTagFwd>;
  using ValueJoin = Kokkos::Impl::FunctorValueJoin<ReducerTypeFwd, WorkTagFwd>;

 public:
  using pointer_type   = typename ValueTraits::pointer_type;
  using value_type     = typename ValueTraits::value_type;
  using reference_type = typename ValueTraits::reference_type;
  using functor_type   = FunctorType;
  using size_type      = Kokkos::Cuda::size_type;
  using index_type     = typename Policy::index_type;
  using reducer_type   = ReducerType;

  // Algorithmic constraints: blockSize is a power of two AND blockDim.y ==
  // blockDim.z == 1

  const FunctorType m_functor;
  const Policy m_policy;
  const ReducerType m_reducer;
  const pointer_type m_result_ptr;
  const bool m_result_ptr_device_accessible;
  const bool m_result_ptr_host_accessible;
  size_type* m_scratch_space;
  size_type* m_scratch_flags;
  size_type* m_unified_space;

  // Shall we use the shfl based reduction or not (only use it for static sized
  // types of more than 128bit)
  enum {
    UseShflReduction = false
  };  //((sizeof(value_type)>2*sizeof(double)) && ValueTraits::StaticValueSize)
      //};
      // Some crutch to do function overloading
 private:
  using DummyShflReductionType  = double;
  using DummySHMEMReductionType = int;

 public:
  Policy const& get_policy() const { return m_policy; }

  // Make the exec_range calls call to Reduce::DeviceIterateTile
  template <class TagType>
  __device__ inline
      typename std::enable_if<std::is_same<TagType, void>::value>::type
      exec_range(const Member& i, reference_type update) const {
    m_functor(i, update);
  }

  template <class TagType>
  __device__ inline
      typename std::enable_if<!std::is_same<TagType, void>::value>::type
      exec_range(const Member& i, reference_type update) const {
    m_functor(TagType(), i, update);
  }

  __device__ inline void operator()() const {
    /*    run(Kokkos::Impl::if_c<UseShflReduction, DummyShflReductionType,
      DummySHMEMReductionType>::select(1,1.0) );
      }

      __device__ inline
      void run(const DummySHMEMReductionType& ) const
      {*/
    const integral_nonzero_constant<size_type, ValueTraits::StaticValueSize /
                                                   sizeof(size_type)>
        word_count(ValueTraits::value_size(
                       ReducerConditional::select(m_functor, m_reducer)) /
                   sizeof(size_type));

    {
      reference_type value =
          ValueInit::init(ReducerConditional::select(m_functor, m_reducer),
                          kokkos_impl_cuda_shared_memory<size_type>() +
                              threadIdx.y * word_count.value);

      // Number of blocks is bounded so that the reduction can be limited to two
      // passes. Each thread block is given an approximately equal amount of
      // work to perform. Accumulate the values for this block. The accumulation
      // ordering does not match the final pass, but is arithmatically
      // equivalent.

      const WorkRange range(m_policy, blockIdx.x, gridDim.x);

      for (Member iwork = range.begin() + threadIdx.y, iwork_end = range.end();
           iwork < iwork_end; iwork += blockDim.y) {
        this->template exec_range<WorkTag>(iwork, value);
      }
    }

    // Doing code duplication here to fix issue #3428
    // Suspect optimizer bug??
    // Reduce with final value at blockDim.y - 1 location.
    // Shortcut for length zero reduction
    if (m_policy.begin() == m_policy.end()) {
      // This is the final block with the final result at the final threads'
      // location

      size_type* const shared = kokkos_impl_cuda_shared_memory<size_type>() +
                                (blockDim.y - 1) * word_count.value;
      size_type* const global =
          m_result_ptr_device_accessible
              ? reinterpret_cast<size_type*>(m_result_ptr)
              : (m_unified_space ? m_unified_space : m_scratch_space);

      if (threadIdx.y == 0) {
        Kokkos::Impl::FunctorFinal<ReducerTypeFwd, WorkTagFwd>::final(
            ReducerConditional::select(m_functor, m_reducer), shared);
      }

      if (CudaTraits::WarpSize < word_count.value) {
        __syncthreads();
      }

      for (unsigned i = threadIdx.y; i < word_count.value; i += blockDim.y) {
        global[i] = shared[i];
      }
      // return ;
    }

    if (m_policy.begin() != m_policy.end()) {
      {
        if (cuda_single_inter_block_reduce_scan<false, ReducerTypeFwd,
                                                WorkTagFwd>(
                ReducerConditional::select(m_functor, m_reducer), blockIdx.x,
                gridDim.x, kokkos_impl_cuda_shared_memory<size_type>(),
                m_scratch_space, m_scratch_flags)) {
          // This is the final block with the final result at the final threads'
          // location

          size_type* const shared =
              kokkos_impl_cuda_shared_memory<size_type>() +
              (blockDim.y - 1) * word_count.value;
          size_type* const global =
              m_result_ptr_device_accessible
                  ? reinterpret_cast<size_type*>(m_result_ptr)
                  : (m_unified_space ? m_unified_space : m_scratch_space);

          if (threadIdx.y == 0) {
            Kokkos::Impl::FunctorFinal<ReducerTypeFwd, WorkTagFwd>::final(
                ReducerConditional::select(m_functor, m_reducer), shared);
          }

          if (CudaTraits::WarpSize < word_count.value) {
            __syncthreads();
          }

          for (unsigned i = threadIdx.y; i < word_count.value;
               i += blockDim.y) {
            global[i] = shared[i];
          }
        }
      }
    }
  }
  /*  __device__ inline
     void run(const DummyShflReductionType&) const
     {
       value_type value;
       ValueInit::init( ReducerConditional::select(m_functor , m_reducer) ,
     &value);
       // Number of blocks is bounded so that the reduction can be limited to
     two passes.
       // Each thread block is given an approximately equal amount of work to
     perform.
       // Accumulate the values for this block.
       // The accumulation ordering does not match the final pass, but is
     arithmatically equivalent.

       const WorkRange range( m_policy , blockIdx.x , gridDim.x );

       for ( Member iwork = range.begin() + threadIdx.y , iwork_end =
     range.end() ; iwork < iwork_end ; iwork += blockDim.y ) { this-> template
     exec_range< WorkTag >( iwork , value );
       }

       pointer_type const result = (pointer_type) (m_unified_space ?
     m_unified_space : m_scratch_space) ;

       int max_active_thread = range.end()-range.begin() < blockDim.y ?
     range.end() - range.begin():blockDim.y;

       max_active_thread = (max_active_thread ==
     0)?blockDim.y:max_active_thread;

      value_type init;
      ValueInit::init( ReducerConditional::select(m_functor , m_reducer) ,
     &init);
       if(Impl::cuda_inter_block_reduction<ReducerTypeFwd,ValueJoin,WorkTagFwd>
              (value,init,ValueJoin(ReducerConditional::select(m_functor ,
     m_reducer)),m_scratch_space,result,m_scratch_flags,max_active_thread)) {
         const unsigned id = threadIdx.y*blockDim.x + threadIdx.x;
         if(id==0) {
           Kokkos::Impl::FunctorFinal< ReducerTypeFwd , WorkTagFwd >::final(
     ReducerConditional::select(m_functor , m_reducer) , (void*) &value );
           *result = value;
         }
       }
     }*/

  // Determine block size constrained by shared memory:
  inline unsigned local_block_size(const FunctorType& f) {
    unsigned n = CudaTraits::WarpSize * 8;
    int shmem_size =
        cuda_single_inter_block_reduce_scan_shmem<false, FunctorType, WorkTag>(
            f, n);
    using closure_type = Impl::ParallelReduce<FunctorType, Policy, ReducerType>;
    cudaFuncAttributes attr =
        CudaParallelLaunch<closure_type,
                           LaunchBounds>::get_cuda_func_attributes();
    while (
        (n &&
         (m_policy.space().impl_internal_space_instance()->m_maxShmemPerBlock <
          shmem_size)) ||
        (n >
         static_cast<unsigned>(
             Kokkos::Impl::cuda_get_max_block_size<FunctorType, LaunchBounds>(
                 m_policy.space().impl_internal_space_instance(), attr, f, 1,
                 shmem_size, 0)))) {
      n >>= 1;
      shmem_size = cuda_single_inter_block_reduce_scan_shmem<false, FunctorType,
                                                             WorkTag>(f, n);
    }
    return n;
  }

  inline void execute() {
    const index_type nwork     = m_policy.end() - m_policy.begin();
    const bool need_device_set = ReduceFunctorHasInit<FunctorType>::value ||
                                 ReduceFunctorHasFinal<FunctorType>::value ||
                                 !m_result_ptr_host_accessible ||
#ifdef KOKKOS_CUDA_ENABLE_GRAPHS
                                 Policy::is_graph_kernel::value ||
#endif
                                 !std::is_same<ReducerType, InvalidType>::value;
    if ((nwork > 0) || need_device_set) {
      const int block_size = local_block_size(m_functor);

      KOKKOS_ASSERT(block_size > 0);

      m_scratch_space = cuda_internal_scratch_space(
          m_policy.space(), ValueTraits::value_size(ReducerConditional::select(
                                m_functor, m_reducer)) *
                                block_size /* block_size == max block_count */);
      m_scratch_flags =
          cuda_internal_scratch_flags(m_policy.space(), sizeof(size_type));
      m_unified_space = cuda_internal_scratch_unified(
          m_policy.space(), ValueTraits::value_size(ReducerConditional::select(
                                m_functor, m_reducer)));

      // REQUIRED ( 1 , N , 1 )
      dim3 block(1, block_size, 1);
      // Required grid.x <= block.y
      dim3 grid(std::min(int(block.y), int((nwork + block.y - 1) / block.y)), 1,
                1);

      // TODO @graph We need to effectively insert this in to the graph
      const int shmem =
          UseShflReduction
              ? 0
              : cuda_single_inter_block_reduce_scan_shmem<false, FunctorType,
                                                          WorkTag>(m_functor,
                                                                   block.y);

      if ((nwork == 0)
#ifdef KOKKOS_IMPL_DEBUG_CUDA_SERIAL_EXECUTION
          || Kokkos::Impl::CudaInternal::cuda_use_serial_execution()
#endif
      ) {
        block = dim3(1, 1, 1);
        grid  = dim3(1, 1, 1);
      }

      CudaParallelLaunch<ParallelReduce, LaunchBounds>(
          *this, grid, block, shmem,
          m_policy.space().impl_internal_space_instance(),
          false);  // copy to device and execute

      if (!m_result_ptr_device_accessible) {
        m_policy.space().fence();

        if (m_result_ptr) {
          if (m_unified_space) {
            const int count = ValueTraits::value_count(
                ReducerConditional::select(m_functor, m_reducer));
            for (int i = 0; i < count; ++i) {
              m_result_ptr[i] = pointer_type(m_unified_space)[i];
            }
          } else {
            const int size = ValueTraits::value_size(
                ReducerConditional::select(m_functor, m_reducer));
            DeepCopy<HostSpace, CudaSpace>(m_result_ptr, m_scratch_space, size);
          }
        }
      }
    } else {
      if (m_result_ptr) {
        // TODO @graph We need to effectively insert this in to the graph
        ValueInit::init(ReducerConditional::select(m_functor, m_reducer),
                        m_result_ptr);
      }
    }
  }

  template <class ViewType>
  ParallelReduce(const FunctorType& arg_functor, const Policy& arg_policy,
                 const ViewType& arg_result,
                 typename std::enable_if<Kokkos::is_view<ViewType>::value,
                                         void*>::type = nullptr)
      : m_functor(arg_functor),
        m_policy(arg_policy),
        m_reducer(InvalidType()),
        m_result_ptr(arg_result.data()),
        m_result_ptr_device_accessible(
            MemorySpaceAccess<Kokkos::CudaSpace,
                              typename ViewType::memory_space>::accessible),
        m_result_ptr_host_accessible(
            MemorySpaceAccess<Kokkos::HostSpace,
                              typename ViewType::memory_space>::accessible),
        m_scratch_space(nullptr),
        m_scratch_flags(nullptr),
        m_unified_space(nullptr) {}

  ParallelReduce(const FunctorType& arg_functor, const Policy& arg_policy,
                 const ReducerType& reducer)
      : m_functor(arg_functor),
        m_policy(arg_policy),
        m_reducer(reducer),
        m_result_ptr(reducer.view().data()),
        m_result_ptr_device_accessible(
            MemorySpaceAccess<Kokkos::CudaSpace,
                              typename ReducerType::result_view_type::
                                  memory_space>::accessible),
        m_result_ptr_host_accessible(
            MemorySpaceAccess<Kokkos::HostSpace,
                              typename ReducerType::result_view_type::
                                  memory_space>::accessible),
        m_scratch_space(nullptr),
        m_scratch_flags(nullptr),
        m_unified_space(nullptr) {}
};

// MDRangePolicy impl
template <class FunctorType, class ReducerType, class... Traits>
class ParallelReduce<FunctorType, Kokkos::MDRangePolicy<Traits...>, ReducerType,
                     Kokkos::Cuda> {
 public:
  using Policy = Kokkos::MDRangePolicy<Traits...>;

 private:
  using array_index_type = typename Policy::array_index_type;
  using index_type       = typename Policy::index_type;

  using WorkTag      = typename Policy::work_tag;
  using Member       = typename Policy::member_type;
  using LaunchBounds = typename Policy::launch_bounds;

  using ReducerConditional =
      Kokkos::Impl::if_c<std::is_same<InvalidType, ReducerType>::value,
                         FunctorType, ReducerType>;
  using ReducerTypeFwd = typename ReducerConditional::type;
  using WorkTagFwd =
      typename Kokkos::Impl::if_c<std::is_same<InvalidType, ReducerType>::value,
                                  WorkTag, void>::type;

  using ValueTraits =
      Kokkos::Impl::FunctorValueTraits<ReducerTypeFwd, WorkTagFwd>;
  using ValueInit = Kokkos::Impl::FunctorValueInit<ReducerTypeFwd, WorkTagFwd>;
  using ValueJoin = Kokkos::Impl::FunctorValueJoin<ReducerTypeFwd, WorkTagFwd>;

 public:
  using pointer_type   = typename ValueTraits::pointer_type;
  using value_type     = typename ValueTraits::value_type;
  using reference_type = typename ValueTraits::reference_type;
  using functor_type   = FunctorType;
  using size_type      = Cuda::size_type;
  using reducer_type   = ReducerType;

  // Algorithmic constraints: blockSize is a power of two AND blockDim.y ==
  // blockDim.z == 1

  const FunctorType m_functor;
  const Policy m_policy;  // used for workrange and nwork
  const ReducerType m_reducer;
  const pointer_type m_result_ptr;
  const bool m_result_ptr_device_accessible;
  size_type* m_scratch_space;
  size_type* m_scratch_flags;
  size_type* m_unified_space;

  using DeviceIteratePattern = typename Kokkos::Impl::Reduce::DeviceIterateTile<
      Policy::rank, Policy, FunctorType, typename Policy::work_tag,
      reference_type>;

  // Shall we use the shfl based reduction or not (only use it for static sized
  // types of more than 128bit
  static constexpr bool UseShflReduction = false;
  //((sizeof(value_type)>2*sizeof(double)) && ValueTraits::StaticValueSize)
  // Some crutch to do function overloading
 private:
  using DummyShflReductionType  = double;
  using DummySHMEMReductionType = int;

 public:
<<<<<<< HEAD
  template <typename Policy, typename Functor>
  static int max_tile_size_product(const Policy& pol, const Functor&) {
    cudaFuncAttributes attr =
        CudaParallelLaunch<ParallelReduce,
                           LaunchBounds>::get_cuda_func_attributes();
    auto const& prop = pol.space().cuda_device_prop();
    // Limits due do registers/SM
    int const regs_per_sm        = prop.regsPerMultiprocessor;
    int const regs_per_thread    = attr.numRegs;
    int const max_threads_per_sm = regs_per_sm / regs_per_thread;
    return std::min(
        max_threads_per_sm,
        static_cast<int>(Kokkos::Impl::CudaTraits::MaxHierarchicalParallelism));
  }
=======
  Policy const& get_policy() const { return m_policy; }

>>>>>>> b309f8c2
  inline __device__ void exec_range(reference_type update) const {
    Kokkos::Impl::Reduce::DeviceIterateTile<Policy::rank, Policy, FunctorType,
                                            typename Policy::work_tag,
                                            reference_type>(m_policy, m_functor,
                                                            update)
        .exec_range();
  }

  inline __device__ void operator()(void) const {
    /*    run(Kokkos::Impl::if_c<UseShflReduction, DummyShflReductionType,
      DummySHMEMReductionType>::select(1,1.0) );
      }

      __device__ inline
      void run(const DummySHMEMReductionType& ) const
      {*/
    const integral_nonzero_constant<size_type, ValueTraits::StaticValueSize /
                                                   sizeof(size_type)>
        word_count(ValueTraits::value_size(
                       ReducerConditional::select(m_functor, m_reducer)) /
                   sizeof(size_type));

    {
      reference_type value =
          ValueInit::init(ReducerConditional::select(m_functor, m_reducer),
                          kokkos_impl_cuda_shared_memory<size_type>() +
                              threadIdx.y * word_count.value);

      // Number of blocks is bounded so that the reduction can be limited to two
      // passes. Each thread block is given an approximately equal amount of
      // work to perform. Accumulate the values for this block. The accumulation
      // ordering does not match the final pass, but is arithmatically
      // equivalent.

      this->exec_range(value);
    }

    // Reduce with final value at blockDim.y - 1 location.
    // Problem: non power-of-two blockDim
    if (cuda_single_inter_block_reduce_scan<false, ReducerTypeFwd, WorkTagFwd>(
            ReducerConditional::select(m_functor, m_reducer), blockIdx.x,
            gridDim.x, kokkos_impl_cuda_shared_memory<size_type>(),
            m_scratch_space, m_scratch_flags)) {
      // This is the final block with the final result at the final threads'
      // location
      size_type* const shared = kokkos_impl_cuda_shared_memory<size_type>() +
                                (blockDim.y - 1) * word_count.value;
      size_type* const global =
          m_result_ptr_device_accessible
              ? reinterpret_cast<size_type*>(m_result_ptr)
              : (m_unified_space ? m_unified_space : m_scratch_space);

      if (threadIdx.y == 0) {
        Kokkos::Impl::FunctorFinal<ReducerTypeFwd, WorkTagFwd>::final(
            ReducerConditional::select(m_functor, m_reducer), shared);
      }

      if (CudaTraits::WarpSize < word_count.value) {
        __syncthreads();
      }

      for (unsigned i = threadIdx.y; i < word_count.value; i += blockDim.y) {
        global[i] = shared[i];
      }
    }
  }

  /*  __device__ inline
     void run(const DummyShflReductionType&) const
     {

       value_type value;
       ValueInit::init( ReducerConditional::select(m_functor , m_reducer) ,
     &value);
       // Number of blocks is bounded so that the reduction can be limited to
     two passes.
       // Each thread block is given an approximately equal amount of work to
     perform.
       // Accumulate the values for this block.
       // The accumulation ordering does not match the final pass, but is
     arithmatically equivalent.

       const Member work_part =
         ( ( m_policy.m_num_tiles + ( gridDim.x - 1 ) ) / gridDim.x ); //portion
     of tiles handled by each block

       this-> exec_range( value );

       pointer_type const result = (pointer_type) (m_unified_space ?
     m_unified_space : m_scratch_space) ;

       int max_active_thread = work_part < blockDim.y ? work_part:blockDim.y;
       max_active_thread = (max_active_thread ==
     0)?blockDim.y:max_active_thread;

       value_type init;
       ValueInit::init( ReducerConditional::select(m_functor , m_reducer) ,
     &init);
       if(Impl::cuda_inter_block_reduction<ReducerTypeFwd,ValueJoin,WorkTagFwd>
           (value,init,ValueJoin(ReducerConditional::select(m_functor ,
     m_reducer)),m_scratch_space,result,m_scratch_flags,max_active_thread)) {
         const unsigned id = threadIdx.y*blockDim.x + threadIdx.x;
         if(id==0) {
           Kokkos::Impl::FunctorFinal< ReducerTypeFwd , WorkTagFwd >::final(
     ReducerConditional::select(m_functor , m_reducer) , (void*) &value );
           *result = value;
         }
       }
     }
  */
  // Determine block size constrained by shared memory:
  inline unsigned local_block_size(const FunctorType& f) {
    unsigned n = CudaTraits::WarpSize * 8;
    int shmem_size =
        cuda_single_inter_block_reduce_scan_shmem<false, FunctorType, WorkTag>(
            f, n);
    using closure_type = Impl::ParallelReduce<FunctorType, Policy, ReducerType>;
    cudaFuncAttributes attr =
        CudaParallelLaunch<closure_type,
                           LaunchBounds>::get_cuda_func_attributes();
    while (
        (n &&
         (m_policy.space().impl_internal_space_instance()->m_maxShmemPerBlock <
          shmem_size)) ||
        (n >
         static_cast<unsigned>(
             Kokkos::Impl::cuda_get_max_block_size<FunctorType, LaunchBounds>(
                 m_policy.space().impl_internal_space_instance(), attr, f, 1,
                 shmem_size, 0)))) {
      n >>= 1;
      shmem_size = cuda_single_inter_block_reduce_scan_shmem<false, FunctorType,
                                                             WorkTag>(f, n);
    }
    return n;
  }

  inline void execute() {
    const int nwork = m_policy.m_num_tiles;
    if (nwork) {
      int block_size = m_policy.m_prod_tile_dims;
      // CONSTRAINT: Algorithm requires block_size >= product of tile dimensions
      // Nearest power of two
      int exponent_pow_two    = std::ceil(std::log2(block_size));
      block_size              = std::pow(2, exponent_pow_two);
      int suggested_blocksize = local_block_size(m_functor);

      block_size = (block_size > suggested_blocksize)
                       ? block_size
                       : suggested_blocksize;  // Note: block_size must be less
                                               // than or equal to 512

      m_scratch_space = cuda_internal_scratch_space(
          m_policy.space(), ValueTraits::value_size(ReducerConditional::select(
                                m_functor, m_reducer)) *
                                block_size /* block_size == max block_count */);
      m_scratch_flags =
          cuda_internal_scratch_flags(m_policy.space(), sizeof(size_type));
      m_unified_space = cuda_internal_scratch_unified(
          m_policy.space(), ValueTraits::value_size(ReducerConditional::select(
                                m_functor, m_reducer)));

      // REQUIRED ( 1 , N , 1 )
      const dim3 block(1, block_size, 1);
      // Required grid.x <= block.y
      const dim3 grid(std::min(int(block.y), int(nwork)), 1, 1);

      // TODO @graph We need to effectively insert this in to the graph
      const int shmem =
          UseShflReduction
              ? 0
              : cuda_single_inter_block_reduce_scan_shmem<false, FunctorType,
                                                          WorkTag>(m_functor,
                                                                   block.y);

      CudaParallelLaunch<ParallelReduce, LaunchBounds>(
          *this, grid, block, shmem,
          m_policy.space().impl_internal_space_instance(),
          false);  // copy to device and execute

      if (!m_result_ptr_device_accessible) {
        m_policy.space().fence();

        if (m_result_ptr) {
          if (m_unified_space) {
            const int count = ValueTraits::value_count(
                ReducerConditional::select(m_functor, m_reducer));
            for (int i = 0; i < count; ++i) {
              m_result_ptr[i] = pointer_type(m_unified_space)[i];
            }
          } else {
            const int size = ValueTraits::value_size(
                ReducerConditional::select(m_functor, m_reducer));
            DeepCopy<HostSpace, CudaSpace>(m_result_ptr, m_scratch_space, size);
          }
        }
      }
    } else {
      if (m_result_ptr) {
        // TODO @graph We need to effectively insert this in to the graph
        ValueInit::init(ReducerConditional::select(m_functor, m_reducer),
                        m_result_ptr);
      }
    }
  }

  template <class ViewType>
  ParallelReduce(const FunctorType& arg_functor, const Policy& arg_policy,
                 const ViewType& arg_result,
                 typename std::enable_if<Kokkos::is_view<ViewType>::value,
                                         void*>::type = nullptr)
      : m_functor(arg_functor),
        m_policy(arg_policy),
        m_reducer(InvalidType()),
        m_result_ptr(arg_result.data()),
        m_result_ptr_device_accessible(
            MemorySpaceAccess<Kokkos::CudaSpace,
                              typename ViewType::memory_space>::accessible),
        m_scratch_space(nullptr),
        m_scratch_flags(nullptr),
        m_unified_space(nullptr) {}

  ParallelReduce(const FunctorType& arg_functor, const Policy& arg_policy,
                 const ReducerType& reducer)
      : m_functor(arg_functor),
        m_policy(arg_policy),
        m_reducer(reducer),
        m_result_ptr(reducer.view().data()),
        m_result_ptr_device_accessible(
            MemorySpaceAccess<Kokkos::CudaSpace,
                              typename ReducerType::result_view_type::
                                  memory_space>::accessible),
        m_scratch_space(nullptr),
        m_scratch_flags(nullptr),
        m_unified_space(nullptr) {}
};

//----------------------------------------------------------------------------

template <class FunctorType, class ReducerType, class... Properties>
class ParallelReduce<FunctorType, Kokkos::TeamPolicy<Properties...>,
                     ReducerType, Kokkos::Cuda> {
 public:
  using Policy = TeamPolicy<Properties...>;

 private:
  using Member       = typename Policy::member_type;
  using WorkTag      = typename Policy::work_tag;
  using LaunchBounds = typename Policy::launch_bounds;

  using ReducerConditional =
      Kokkos::Impl::if_c<std::is_same<InvalidType, ReducerType>::value,
                         FunctorType, ReducerType>;
  using ReducerTypeFwd = typename ReducerConditional::type;
  using WorkTagFwd =
      typename Kokkos::Impl::if_c<std::is_same<InvalidType, ReducerType>::value,
                                  WorkTag, void>::type;

  using ValueTraits =
      Kokkos::Impl::FunctorValueTraits<ReducerTypeFwd, WorkTagFwd>;
  using ValueInit = Kokkos::Impl::FunctorValueInit<ReducerTypeFwd, WorkTagFwd>;
  using ValueJoin = Kokkos::Impl::FunctorValueJoin<ReducerTypeFwd, WorkTagFwd>;

  using pointer_type   = typename ValueTraits::pointer_type;
  using reference_type = typename ValueTraits::reference_type;
  using value_type     = typename ValueTraits::value_type;

 public:
  using functor_type = FunctorType;
  using size_type    = Cuda::size_type;
  using reducer_type = ReducerType;

  enum : bool {
    UseShflReduction = (true && (ValueTraits::StaticValueSize != 0))
  };

 private:
  using DummyShflReductionType  = double;
  using DummySHMEMReductionType = int;

  // Algorithmic constraints: blockDim.y is a power of two AND blockDim.y ==
  // blockDim.z == 1 shared memory utilization:
  //
  //  [ global reduce space ]
  //  [ team   reduce space ]
  //  [ team   shared space ]
  //

  const FunctorType m_functor;
  const Policy m_policy;
  const ReducerType m_reducer;
  const pointer_type m_result_ptr;
  const bool m_result_ptr_device_accessible;
  const bool m_result_ptr_host_accessible;
  size_type* m_scratch_space;
  size_type* m_scratch_flags;
  size_type* m_unified_space;
  size_type m_team_begin;
  size_type m_shmem_begin;
  size_type m_shmem_size;
  void* m_scratch_ptr[2];
  int m_scratch_size[2];
  const size_type m_league_size;
  int m_team_size;
  const size_type m_vector_size;

  template <class TagType>
  __device__ inline
      typename std::enable_if<std::is_same<TagType, void>::value>::type
      exec_team(const Member& member, reference_type update) const {
    m_functor(member, update);
  }

  template <class TagType>
  __device__ inline
      typename std::enable_if<!std::is_same<TagType, void>::value>::type
      exec_team(const Member& member, reference_type update) const {
    m_functor(TagType(), member, update);
  }

 public:
  Policy const& get_policy() const { return m_policy; }

  __device__ inline void operator()() const {
    int64_t threadid = 0;
    if (m_scratch_size[1] > 0) {
      __shared__ int64_t base_thread_id;
      if (threadIdx.x == 0 && threadIdx.y == 0) {
        threadid = (blockIdx.x * blockDim.z + threadIdx.z) %
                   (Kokkos::Impl::g_device_cuda_lock_arrays.n /
                    (blockDim.x * blockDim.y));
        threadid *= blockDim.x * blockDim.y;
        int done = 0;
        while (!done) {
          done =
              (0 ==
               atomicCAS(
                   &Kokkos::Impl::g_device_cuda_lock_arrays.scratch[threadid],
                   0, 1));
          if (!done) {
            threadid += blockDim.x * blockDim.y;
            if (int64_t(threadid + blockDim.x * blockDim.y) >=
                int64_t(Kokkos::Impl::g_device_cuda_lock_arrays.n))
              threadid = 0;
          }
        }
        base_thread_id = threadid;
      }
      __syncthreads();
      threadid = base_thread_id;
    }

    run(Kokkos::Impl::if_c<UseShflReduction, DummyShflReductionType,
                           DummySHMEMReductionType>::select(1, 1.0),
        threadid);
    if (m_scratch_size[1] > 0) {
      __syncthreads();
      if (threadIdx.x == 0 && threadIdx.y == 0)
        Kokkos::Impl::g_device_cuda_lock_arrays.scratch[threadid] = 0;
    }
  }

  __device__ inline void run(const DummySHMEMReductionType&,
                             const int& threadid) const {
    const integral_nonzero_constant<size_type, ValueTraits::StaticValueSize /
                                                   sizeof(size_type)>
        word_count(ValueTraits::value_size(
                       ReducerConditional::select(m_functor, m_reducer)) /
                   sizeof(size_type));

    reference_type value =
        ValueInit::init(ReducerConditional::select(m_functor, m_reducer),
                        kokkos_impl_cuda_shared_memory<size_type>() +
                            threadIdx.y * word_count.value);

    // Iterate this block through the league
    const int int_league_size = (int)m_league_size;
    for (int league_rank = blockIdx.x; league_rank < int_league_size;
         league_rank += gridDim.x) {
      this->template exec_team<WorkTag>(
          Member(kokkos_impl_cuda_shared_memory<char>() + m_team_begin,
                 m_shmem_begin, m_shmem_size,
                 (void*)(((char*)m_scratch_ptr[1]) +
                         ptrdiff_t(threadid / (blockDim.x * blockDim.y)) *
                             m_scratch_size[1]),
                 m_scratch_size[1], league_rank, m_league_size),
          value);
    }

    // Reduce with final value at blockDim.y - 1 location.
    // Doing code duplication here to fix issue #3428
    // Suspect optimizer bug??
    if (m_league_size == 0) {
      // This is the final block with the final result at the final threads'
      // location

      size_type* const shared = kokkos_impl_cuda_shared_memory<size_type>() +
                                (blockDim.y - 1) * word_count.value;
      size_type* const global =
          m_result_ptr_device_accessible
              ? reinterpret_cast<size_type*>(m_result_ptr)
              : (m_unified_space ? m_unified_space : m_scratch_space);

      if (threadIdx.y == 0) {
        Kokkos::Impl::FunctorFinal<ReducerTypeFwd, WorkTagFwd>::final(
            ReducerConditional::select(m_functor, m_reducer), shared);
      }

      if (CudaTraits::WarpSize < word_count.value) {
        __syncthreads();
      }

      for (unsigned i = threadIdx.y; i < word_count.value; i += blockDim.y) {
        global[i] = shared[i];
      }
    }

    if (m_league_size != 0) {
      if (cuda_single_inter_block_reduce_scan<false, FunctorType, WorkTag>(
              ReducerConditional::select(m_functor, m_reducer), blockIdx.x,
              gridDim.x, kokkos_impl_cuda_shared_memory<size_type>(),
              m_scratch_space, m_scratch_flags)) {
        // This is the final block with the final result at the final threads'
        // location

        size_type* const shared = kokkos_impl_cuda_shared_memory<size_type>() +
                                  (blockDim.y - 1) * word_count.value;
        size_type* const global =
            m_result_ptr_device_accessible
                ? reinterpret_cast<size_type*>(m_result_ptr)
                : (m_unified_space ? m_unified_space : m_scratch_space);

        if (threadIdx.y == 0) {
          Kokkos::Impl::FunctorFinal<ReducerTypeFwd, WorkTagFwd>::final(
              ReducerConditional::select(m_functor, m_reducer), shared);
        }

        if (CudaTraits::WarpSize < word_count.value) {
          __syncthreads();
        }

        for (unsigned i = threadIdx.y; i < word_count.value; i += blockDim.y) {
          global[i] = shared[i];
        }
      }
    }
  }

  __device__ inline void run(const DummyShflReductionType&,
                             const int& threadid) const {
    value_type value;
    ValueInit::init(ReducerConditional::select(m_functor, m_reducer), &value);

    // Iterate this block through the league
    const int int_league_size = (int)m_league_size;
    for (int league_rank = blockIdx.x; league_rank < int_league_size;
         league_rank += gridDim.x) {
      this->template exec_team<WorkTag>(
          Member(kokkos_impl_cuda_shared_memory<char>() + m_team_begin,
                 m_shmem_begin, m_shmem_size,
                 (void*)(((char*)m_scratch_ptr[1]) +
                         ptrdiff_t(threadid / (blockDim.x * blockDim.y)) *
                             m_scratch_size[1]),
                 m_scratch_size[1], league_rank, m_league_size),
          value);
    }

    pointer_type const result =
        m_result_ptr_device_accessible
            ? m_result_ptr
            : (pointer_type)(m_unified_space ? m_unified_space
                                             : m_scratch_space);

    value_type init;
    ValueInit::init(ReducerConditional::select(m_functor, m_reducer), &init);

    if (int_league_size == 0) {
      Kokkos::Impl::FunctorFinal<ReducerTypeFwd, WorkTagFwd>::final(
          ReducerConditional::select(m_functor, m_reducer), (void*)&value);
      *result = value;
    } else if (
        Impl::cuda_inter_block_reduction<FunctorType, ValueJoin, WorkTag>(
            value, init,
            ValueJoin(ReducerConditional::select(m_functor, m_reducer)),
            m_scratch_space, result, m_scratch_flags, blockDim.y)
        // This breaks a test
        //   Kokkos::Impl::CudaReductionsFunctor<FunctorType,WorkTag,false,true>::scalar_inter_block_reduction(ReducerConditional::select(m_functor
        //   , m_reducer) , blockIdx.x , gridDim.x ,
        //              kokkos_impl_cuda_shared_memory<size_type>() ,
        //              m_scratch_space , m_scratch_flags)
    ) {
      const unsigned id = threadIdx.y * blockDim.x + threadIdx.x;
      if (id == 0) {
        Kokkos::Impl::FunctorFinal<ReducerTypeFwd, WorkTagFwd>::final(
            ReducerConditional::select(m_functor, m_reducer), (void*)&value);
        *result = value;
      }
    }
  }

  inline void execute() {
    const int nwork            = m_league_size * m_team_size;
    const bool need_device_set = ReduceFunctorHasInit<FunctorType>::value ||
                                 ReduceFunctorHasFinal<FunctorType>::value ||
                                 !m_result_ptr_host_accessible ||
#ifdef KOKKOS_CUDA_ENABLE_GRAPHS
                                 Policy::is_graph_kernel::value ||
#endif
                                 !std::is_same<ReducerType, InvalidType>::value;
    if ((nwork > 0) || need_device_set) {
      const int block_count =
          UseShflReduction ? std::min(m_league_size, size_type(1024 * 32))
                           : std::min(int(m_league_size), m_team_size);

      m_scratch_space = cuda_internal_scratch_space(
          m_policy.space(), ValueTraits::value_size(ReducerConditional::select(
                                m_functor, m_reducer)) *
                                block_count);
      m_scratch_flags =
          cuda_internal_scratch_flags(m_policy.space(), sizeof(size_type));
      m_unified_space = cuda_internal_scratch_unified(
          m_policy.space(), ValueTraits::value_size(ReducerConditional::select(
                                m_functor, m_reducer)));

      dim3 block(m_vector_size, m_team_size, 1);
      dim3 grid(block_count, 1, 1);
      const int shmem_size_total = m_team_begin + m_shmem_begin + m_shmem_size;

      if ((nwork == 0)
#ifdef KOKKOS_IMPL_DEBUG_CUDA_SERIAL_EXECUTION
          || Kokkos::Impl::CudaInternal::cuda_use_serial_execution()
#endif
      ) {
        block = dim3(1, 1, 1);
        grid  = dim3(1, 1, 1);
      }

      CudaParallelLaunch<ParallelReduce, LaunchBounds>(
          *this, grid, block, shmem_size_total,
          m_policy.space().impl_internal_space_instance(),
          true);  // copy to device and execute

      if (!m_result_ptr_device_accessible) {
        m_policy.space().fence();

        if (m_result_ptr) {
          if (m_unified_space) {
            const int count = ValueTraits::value_count(
                ReducerConditional::select(m_functor, m_reducer));
            for (int i = 0; i < count; ++i) {
              m_result_ptr[i] = pointer_type(m_unified_space)[i];
            }
          } else {
            const int size = ValueTraits::value_size(
                ReducerConditional::select(m_functor, m_reducer));
            DeepCopy<HostSpace, CudaSpace>(m_result_ptr, m_scratch_space, size);
          }
        }
      }
    } else {
      if (m_result_ptr) {
        // TODO @graph We need to effectively insert this in to the graph
        ValueInit::init(ReducerConditional::select(m_functor, m_reducer),
                        m_result_ptr);
      }
    }
  }

  template <class ViewType>
  ParallelReduce(const FunctorType& arg_functor, const Policy& arg_policy,
                 const ViewType& arg_result,
                 typename std::enable_if<Kokkos::is_view<ViewType>::value,
                                         void*>::type = nullptr)
      : m_functor(arg_functor),
        m_policy(arg_policy),
        m_reducer(InvalidType()),
        m_result_ptr(arg_result.data()),
        m_result_ptr_device_accessible(
            MemorySpaceAccess<Kokkos::CudaSpace,
                              typename ViewType::memory_space>::accessible),
        m_result_ptr_host_accessible(
            MemorySpaceAccess<Kokkos::HostSpace,
                              typename ViewType::memory_space>::accessible),
        m_scratch_space(nullptr),
        m_scratch_flags(nullptr),
        m_unified_space(nullptr),
        m_team_begin(0),
        m_shmem_begin(0),
        m_shmem_size(0),
        m_scratch_ptr{nullptr, nullptr},
        m_league_size(arg_policy.league_size()),
        m_team_size(arg_policy.team_size()),
        m_vector_size(arg_policy.impl_vector_length()) {
    cudaFuncAttributes attr =
        CudaParallelLaunch<ParallelReduce,
                           LaunchBounds>::get_cuda_func_attributes();
    m_team_size =
        m_team_size >= 0
            ? m_team_size
            : Kokkos::Impl::cuda_get_opt_block_size<FunctorType, LaunchBounds>(
                  m_policy.space().impl_internal_space_instance(), attr,
                  m_functor, m_vector_size, m_policy.team_scratch_size(0),
                  m_policy.thread_scratch_size(0)) /
                  m_vector_size;

    m_team_begin =
        UseShflReduction
            ? 0
            : cuda_single_inter_block_reduce_scan_shmem<false, FunctorType,
                                                        WorkTag>(arg_functor,
                                                                 m_team_size);
    m_shmem_begin = sizeof(double) * (m_team_size + 2);
    m_shmem_size =
        m_policy.scratch_size(0, m_team_size) +
        FunctorTeamShmemSize<FunctorType>::value(arg_functor, m_team_size);
    m_scratch_size[0] = m_shmem_size;
    m_scratch_size[1] = m_policy.scratch_size(1, m_team_size);
    m_scratch_ptr[1] =
        m_team_size <= 0
            ? nullptr
            : m_policy.space()
                  .impl_internal_space_instance()
                  ->resize_team_scratch_space(
                      static_cast<std::int64_t>(m_scratch_size[1]) *
                      (static_cast<std::int64_t>(
                          Cuda::concurrency() /
                          (m_team_size * m_vector_size))));

    // The global parallel_reduce does not support vector_length other than 1 at
    // the moment
    if ((arg_policy.impl_vector_length() > 1) && !UseShflReduction)
      Impl::throw_runtime_exception(
          "Kokkos::parallel_reduce with a TeamPolicy using a vector length of "
          "greater than 1 is not currently supported for CUDA for dynamic "
          "sized reduction types.");

    if ((m_team_size < 32) && !UseShflReduction)
      Impl::throw_runtime_exception(
          "Kokkos::parallel_reduce with a TeamPolicy using a team_size smaller "
          "than 32 is not currently supported with CUDA for dynamic sized "
          "reduction types.");

    // Functor's reduce memory, team scan memory, and team shared memory depend
    // upon team size.

    const int shmem_size_total = m_team_begin + m_shmem_begin + m_shmem_size;

    if (!Kokkos::Impl::is_integral_power_of_two(m_team_size) &&
        !UseShflReduction) {
      Kokkos::Impl::throw_runtime_exception(
          std::string("Kokkos::Impl::ParallelReduce< Cuda > bad team size"));
    }

    if (m_policy.space().impl_internal_space_instance()->m_maxShmemPerBlock <
        shmem_size_total) {
      Kokkos::Impl::throw_runtime_exception(
          std::string("Kokkos::Impl::ParallelReduce< Cuda > requested too much "
                      "L0 scratch memory"));
    }

    if (int(m_team_size) >
        arg_policy.team_size_max(m_functor, m_reducer, ParallelReduceTag())) {
      Kokkos::Impl::throw_runtime_exception(
          std::string("Kokkos::Impl::ParallelReduce< Cuda > requested too "
                      "large team size."));
    }
  }

  ParallelReduce(const FunctorType& arg_functor, const Policy& arg_policy,
                 const ReducerType& reducer)
      : m_functor(arg_functor),
        m_policy(arg_policy),
        m_reducer(reducer),
        m_result_ptr(reducer.view().data()),
        m_result_ptr_device_accessible(
            MemorySpaceAccess<Kokkos::CudaSpace,
                              typename ReducerType::result_view_type::
                                  memory_space>::accessible),
        m_result_ptr_host_accessible(
            MemorySpaceAccess<Kokkos::HostSpace,
                              typename ReducerType::result_view_type::
                                  memory_space>::accessible),
        m_scratch_space(nullptr),
        m_scratch_flags(nullptr),
        m_unified_space(nullptr),
        m_team_begin(0),
        m_shmem_begin(0),
        m_shmem_size(0),
        m_scratch_ptr{nullptr, nullptr},
        m_league_size(arg_policy.league_size()),
        m_team_size(arg_policy.team_size()),
        m_vector_size(arg_policy.impl_vector_length()) {
    cudaFuncAttributes attr =
        CudaParallelLaunch<ParallelReduce,
                           LaunchBounds>::get_cuda_func_attributes();
    m_team_size =
        m_team_size >= 0
            ? m_team_size
            : Kokkos::Impl::cuda_get_opt_block_size<FunctorType, LaunchBounds>(
                  m_policy.space().impl_internal_space_instance(), attr,
                  m_functor, m_vector_size, m_policy.team_scratch_size(0),
                  m_policy.thread_scratch_size(0)) /
                  m_vector_size;

    m_team_begin =
        UseShflReduction
            ? 0
            : cuda_single_inter_block_reduce_scan_shmem<false, FunctorType,
                                                        WorkTag>(arg_functor,
                                                                 m_team_size);
    m_shmem_begin = sizeof(double) * (m_team_size + 2);
    m_shmem_size =
        m_policy.scratch_size(0, m_team_size) +
        FunctorTeamShmemSize<FunctorType>::value(arg_functor, m_team_size);
    m_scratch_size[0] = m_shmem_size;
    m_scratch_size[1] = m_policy.scratch_size(1, m_team_size);
    m_scratch_ptr[1] =
        m_team_size <= 0
            ? nullptr
            : m_policy.space()
                  .impl_internal_space_instance()
                  ->resize_team_scratch_space(
                      static_cast<ptrdiff_t>(m_scratch_size[1]) *
                      static_cast<ptrdiff_t>(Cuda::concurrency() /
                                             (m_team_size * m_vector_size)));

    // The global parallel_reduce does not support vector_length other than 1 at
    // the moment
    if ((arg_policy.impl_vector_length() > 1) && !UseShflReduction)
      Impl::throw_runtime_exception(
          "Kokkos::parallel_reduce with a TeamPolicy using a vector length of "
          "greater than 1 is not currently supported for CUDA for dynamic "
          "sized reduction types.");

    if ((m_team_size < 32) && !UseShflReduction)
      Impl::throw_runtime_exception(
          "Kokkos::parallel_reduce with a TeamPolicy using a team_size smaller "
          "than 32 is not currently supported with CUDA for dynamic sized "
          "reduction types.");

    // Functor's reduce memory, team scan memory, and team shared memory depend
    // upon team size.

    const int shmem_size_total = m_team_begin + m_shmem_begin + m_shmem_size;

    if ((!Kokkos::Impl::is_integral_power_of_two(m_team_size) &&
         !UseShflReduction) ||
        m_policy.space().impl_internal_space_instance()->m_maxShmemPerBlock <
            shmem_size_total) {
      Kokkos::Impl::throw_runtime_exception(
          std::string("Kokkos::Impl::ParallelReduce< Cuda > bad team size"));
    }
    if (int(m_team_size) >
        arg_policy.team_size_max(m_functor, m_reducer, ParallelReduceTag())) {
      Kokkos::Impl::throw_runtime_exception(
          std::string("Kokkos::Impl::ParallelReduce< Cuda > requested too "
                      "large team size."));
    }
  }
};

}  // namespace Impl
}  // namespace Kokkos

//----------------------------------------------------------------------------
//----------------------------------------------------------------------------

namespace Kokkos {
namespace Impl {

template <class FunctorType, class... Traits>
class ParallelScan<FunctorType, Kokkos::RangePolicy<Traits...>, Kokkos::Cuda> {
 public:
  using Policy = Kokkos::RangePolicy<Traits...>;

 private:
  using Member       = typename Policy::member_type;
  using WorkTag      = typename Policy::work_tag;
  using WorkRange    = typename Policy::WorkRange;
  using LaunchBounds = typename Policy::launch_bounds;

  using ValueTraits = Kokkos::Impl::FunctorValueTraits<FunctorType, WorkTag>;
  using ValueInit   = Kokkos::Impl::FunctorValueInit<FunctorType, WorkTag>;
  using ValueOps    = Kokkos::Impl::FunctorValueOps<FunctorType, WorkTag>;

 public:
  using pointer_type   = typename ValueTraits::pointer_type;
  using reference_type = typename ValueTraits::reference_type;
  using functor_type   = FunctorType;
  using size_type      = Cuda::size_type;

 private:
  // Algorithmic constraints:
  //  (a) blockDim.y is a power of two
  //  (b) blockDim.y == blockDim.z == 1
  //  (c) gridDim.x  <= blockDim.y * blockDim.y
  //  (d) gridDim.y  == gridDim.z == 1

  const FunctorType m_functor;
  const Policy m_policy;
  size_type* m_scratch_space;
  size_type* m_scratch_flags;
  size_type m_final;
#ifdef KOKKOS_IMPL_DEBUG_CUDA_SERIAL_EXECUTION
  bool m_run_serial;
#endif

  template <class TagType>
  __device__ inline
      typename std::enable_if<std::is_same<TagType, void>::value>::type
      exec_range(const Member& i, reference_type update,
                 const bool final_result) const {
    m_functor(i, update, final_result);
  }

  template <class TagType>
  __device__ inline
      typename std::enable_if<!std::is_same<TagType, void>::value>::type
      exec_range(const Member& i, reference_type update,
                 const bool final_result) const {
    m_functor(TagType(), i, update, final_result);
  }

  //----------------------------------------

  __device__ inline void initial(void) const {
    const integral_nonzero_constant<size_type, ValueTraits::StaticValueSize /
                                                   sizeof(size_type)>
        word_count(ValueTraits::value_size(m_functor) / sizeof(size_type));

    size_type* const shared_value =
        kokkos_impl_cuda_shared_memory<size_type>() +
        word_count.value * threadIdx.y;

    ValueInit::init(m_functor, shared_value);

    // Number of blocks is bounded so that the reduction can be limited to two
    // passes. Each thread block is given an approximately equal amount of work
    // to perform. Accumulate the values for this block. The accumulation
    // ordering does not match the final pass, but is arithmatically equivalent.

    const WorkRange range(m_policy, blockIdx.x, gridDim.x);

    for (Member iwork = range.begin() + threadIdx.y, iwork_end = range.end();
         iwork < iwork_end; iwork += blockDim.y) {
      this->template exec_range<WorkTag>(
          iwork, ValueOps::reference(shared_value), false);
    }

    // Reduce and scan, writing out scan of blocks' totals and block-groups'
    // totals. Blocks' scan values are written to 'blockIdx.x' location.
    // Block-groups' scan values are at: i = ( j * blockDim.y - 1 ) for i <
    // gridDim.x
    cuda_single_inter_block_reduce_scan<true, FunctorType, WorkTag>(
        m_functor, blockIdx.x, gridDim.x,
        kokkos_impl_cuda_shared_memory<size_type>(), m_scratch_space,
        m_scratch_flags);
  }

  //----------------------------------------

  __device__ inline void final(void) const {
    const integral_nonzero_constant<size_type, ValueTraits::StaticValueSize /
                                                   sizeof(size_type)>
        word_count(ValueTraits::value_size(m_functor) / sizeof(size_type));

    // Use shared memory as an exclusive scan: { 0 , value[0] , value[1] ,
    // value[2] , ... }
    size_type* const shared_data = kokkos_impl_cuda_shared_memory<size_type>();
    size_type* const shared_prefix =
        shared_data + word_count.value * threadIdx.y;
    size_type* const shared_accum =
        shared_data + word_count.value * (blockDim.y + 1);

    // Starting value for this thread block is the previous block's total.
    if (blockIdx.x) {
      size_type* const block_total =
          m_scratch_space + word_count.value * (blockIdx.x - 1);
      for (unsigned i = threadIdx.y; i < word_count.value; ++i) {
        shared_accum[i] = block_total[i];
      }
    } else if (0 == threadIdx.y) {
      ValueInit::init(m_functor, shared_accum);
    }

    const WorkRange range(m_policy, blockIdx.x, gridDim.x);

    for (typename Policy::member_type iwork_base = range.begin();
         iwork_base < range.end(); iwork_base += blockDim.y) {
#ifdef KOKKOS_IMPL_CUDA_SYNCWARP_NEEDS_MASK
      unsigned MASK = KOKKOS_IMPL_CUDA_ACTIVEMASK;
#endif
      const typename Policy::member_type iwork = iwork_base + threadIdx.y;

      __syncthreads();  // Don't overwrite previous iteration values until they
                        // are used

      ValueInit::init(m_functor, shared_prefix + word_count.value);

      // Copy previous block's accumulation total into thread[0] prefix and
      // inclusive scan value of this block
      for (unsigned i = threadIdx.y; i < word_count.value; ++i) {
        shared_data[i + word_count.value] = shared_data[i] = shared_accum[i];
      }
#ifdef KOKKOS_IMPL_CUDA_SYNCWARP_NEEDS_MASK
      KOKKOS_IMPL_CUDA_SYNCWARP_MASK(MASK);
#else
      KOKKOS_IMPL_CUDA_SYNCWARP;
#endif
      if (CudaTraits::WarpSize < word_count.value) {
        __syncthreads();
      }  // Protect against large scan values.

      // Call functor to accumulate inclusive scan value for this work item
      if (iwork < range.end()) {
        this->template exec_range<WorkTag>(
            iwork, ValueOps::reference(shared_prefix + word_count.value),
            false);
      }

      // Scan block values into locations shared_data[1..blockDim.y]
      cuda_intra_block_reduce_scan<true, FunctorType, WorkTag>(
          m_functor,
          typename ValueTraits::pointer_type(shared_data + word_count.value));

      {
        size_type* const block_total =
            shared_data + word_count.value * blockDim.y;
        for (unsigned i = threadIdx.y; i < word_count.value; ++i) {
          shared_accum[i] = block_total[i];
        }
      }

      // Call functor with exclusive scan value
      if (iwork < range.end()) {
        this->template exec_range<WorkTag>(
            iwork, ValueOps::reference(shared_prefix), true);
      }
    }
  }

 public:
  Policy const& get_policy() const { return m_policy; }

  //----------------------------------------

  __device__ inline void operator()(void) const {
#ifdef KOKKOS_IMPL_DEBUG_CUDA_SERIAL_EXECUTION
    if (m_run_serial) {
      typename ValueTraits::value_type value;
      ValueInit::init(m_functor, (void*)&value);
      const WorkRange range(m_policy, blockIdx.x, gridDim.x);

      for (typename Policy::member_type iwork_base = range.begin();
           iwork_base < range.end(); iwork_base++) {
        this->template exec_range<WorkTag>(iwork_base, value, true);
      }
    } else {
#endif
      if (!m_final) {
        initial();
      } else {
        final();
      }
#ifdef KOKKOS_IMPL_DEBUG_CUDA_SERIAL_EXECUTION
    }
#endif
  }

  // Determine block size constrained by shared memory:
  inline unsigned local_block_size(const FunctorType& f) {
    // blockDim.y must be power of two = 128 (4 warps) or 256 (8 warps) or 512
    // (16 warps) gridDim.x <= blockDim.y * blockDim.y
    //
    // 4 warps was 10% faster than 8 warps and 20% faster than 16 warps in unit
    // testing

    unsigned n = CudaTraits::WarpSize * 4;
    while (n &&
           unsigned(m_policy.space()
                        .impl_internal_space_instance()
                        ->m_maxShmemPerBlock) <
               cuda_single_inter_block_reduce_scan_shmem<false, FunctorType,
                                                         WorkTag>(f, n)) {
      n >>= 1;
    }
    return n;
  }

  inline void execute() {
    const int nwork = m_policy.end() - m_policy.begin();
    if (nwork) {
      enum { GridMaxComputeCapability_2x = 0x0ffff };

      const int block_size = local_block_size(m_functor);
      KOKKOS_ASSERT(block_size > 0);

      const int grid_max =
          (block_size * block_size) < GridMaxComputeCapability_2x
              ? (block_size * block_size)
              : GridMaxComputeCapability_2x;

      // At most 'max_grid' blocks:
      const int max_grid =
          std::min(int(grid_max), int((nwork + block_size - 1) / block_size));

      // How much work per block:
      const int work_per_block = (nwork + max_grid - 1) / max_grid;

      // How many block are really needed for this much work:
      const int grid_x = (nwork + work_per_block - 1) / work_per_block;

      m_scratch_space = cuda_internal_scratch_space(
          m_policy.space(), ValueTraits::value_size(m_functor) * grid_x);
      m_scratch_flags =
          cuda_internal_scratch_flags(m_policy.space(), sizeof(size_type) * 1);

      dim3 grid(grid_x, 1, 1);
      dim3 block(1, block_size, 1);  // REQUIRED DIMENSIONS ( 1 , N , 1 )
      const int shmem = ValueTraits::value_size(m_functor) * (block_size + 2);

#ifdef KOKKOS_IMPL_DEBUG_CUDA_SERIAL_EXECUTION
      if (m_run_serial) {
        block = dim3(1, 1, 1);
        grid  = dim3(1, 1, 1);
      } else {
#endif
        m_final = false;
        CudaParallelLaunch<ParallelScan, LaunchBounds>(
            *this, grid, block, shmem,
            m_policy.space().impl_internal_space_instance(),
            false);  // copy to device and execute
#ifdef KOKKOS_IMPL_DEBUG_CUDA_SERIAL_EXECUTION
      }
#endif
      m_final = true;
      CudaParallelLaunch<ParallelScan, LaunchBounds>(
          *this, grid, block, shmem,
          m_policy.space().impl_internal_space_instance(),
          false);  // copy to device and execute
    }
  }

  ParallelScan(const FunctorType& arg_functor, const Policy& arg_policy)
      : m_functor(arg_functor),
        m_policy(arg_policy),
        m_scratch_space(nullptr),
        m_scratch_flags(nullptr),
        m_final(false)
#ifdef KOKKOS_IMPL_DEBUG_CUDA_SERIAL_EXECUTION
        ,
        m_run_serial(Kokkos::Impl::CudaInternal::cuda_use_serial_execution())
#endif
  {
  }
};

//----------------------------------------------------------------------------
template <class FunctorType, class ReturnType, class... Traits>
class ParallelScanWithTotal<FunctorType, Kokkos::RangePolicy<Traits...>,
                            ReturnType, Kokkos::Cuda> {
 public:
  using Policy = Kokkos::RangePolicy<Traits...>;

 private:
  using Member       = typename Policy::member_type;
  using WorkTag      = typename Policy::work_tag;
  using WorkRange    = typename Policy::WorkRange;
  using LaunchBounds = typename Policy::launch_bounds;

  using ValueTraits = Kokkos::Impl::FunctorValueTraits<FunctorType, WorkTag>;
  using ValueInit   = Kokkos::Impl::FunctorValueInit<FunctorType, WorkTag>;
  using ValueOps    = Kokkos::Impl::FunctorValueOps<FunctorType, WorkTag>;

 public:
  using pointer_type   = typename ValueTraits::pointer_type;
  using reference_type = typename ValueTraits::reference_type;
  using functor_type   = FunctorType;
  using size_type      = Cuda::size_type;

 private:
  // Algorithmic constraints:
  //  (a) blockDim.y is a power of two
  //  (b) blockDim.y == blockDim.z == 1
  //  (c) gridDim.x  <= blockDim.y * blockDim.y
  //  (d) gridDim.y  == gridDim.z == 1

  const FunctorType m_functor;
  const Policy m_policy;
  size_type* m_scratch_space;
  size_type* m_scratch_flags;
  size_type m_final;
  ReturnType& m_returnvalue;
#ifdef KOKKOS_IMPL_DEBUG_CUDA_SERIAL_EXECUTION
  bool m_run_serial;
#endif

  template <class TagType>
  __device__ inline
      typename std::enable_if<std::is_same<TagType, void>::value>::type
      exec_range(const Member& i, reference_type update,
                 const bool final_result) const {
    m_functor(i, update, final_result);
  }

  template <class TagType>
  __device__ inline
      typename std::enable_if<!std::is_same<TagType, void>::value>::type
      exec_range(const Member& i, reference_type update,
                 const bool final_result) const {
    m_functor(TagType(), i, update, final_result);
  }

  //----------------------------------------

  __device__ inline void initial(void) const {
    const integral_nonzero_constant<size_type, ValueTraits::StaticValueSize /
                                                   sizeof(size_type)>
        word_count(ValueTraits::value_size(m_functor) / sizeof(size_type));

    size_type* const shared_value =
        kokkos_impl_cuda_shared_memory<size_type>() +
        word_count.value * threadIdx.y;

    ValueInit::init(m_functor, shared_value);

    // Number of blocks is bounded so that the reduction can be limited to two
    // passes. Each thread block is given an approximately equal amount of work
    // to perform. Accumulate the values for this block. The accumulation
    // ordering does not match the final pass, but is arithmatically equivalent.

    const WorkRange range(m_policy, blockIdx.x, gridDim.x);

    for (Member iwork = range.begin() + threadIdx.y, iwork_end = range.end();
         iwork < iwork_end; iwork += blockDim.y) {
      this->template exec_range<WorkTag>(
          iwork, ValueOps::reference(shared_value), false);
    }

    // Reduce and scan, writing out scan of blocks' totals and block-groups'
    // totals. Blocks' scan values are written to 'blockIdx.x' location.
    // Block-groups' scan values are at: i = ( j * blockDim.y - 1 ) for i <
    // gridDim.x
    cuda_single_inter_block_reduce_scan<true, FunctorType, WorkTag>(
        m_functor, blockIdx.x, gridDim.x,
        kokkos_impl_cuda_shared_memory<size_type>(), m_scratch_space,
        m_scratch_flags);
  }

  //----------------------------------------

  __device__ inline void final(void) const {
    const integral_nonzero_constant<size_type, ValueTraits::StaticValueSize /
                                                   sizeof(size_type)>
        word_count(ValueTraits::value_size(m_functor) / sizeof(size_type));

    // Use shared memory as an exclusive scan: { 0 , value[0] , value[1] ,
    // value[2] , ... }
    size_type* const shared_data = kokkos_impl_cuda_shared_memory<size_type>();
    size_type* const shared_prefix =
        shared_data + word_count.value * threadIdx.y;
    size_type* const shared_accum =
        shared_data + word_count.value * (blockDim.y + 1);

    // Starting value for this thread block is the previous block's total.
    if (blockIdx.x) {
      size_type* const block_total =
          m_scratch_space + word_count.value * (blockIdx.x - 1);
      for (unsigned i = threadIdx.y; i < word_count.value; ++i) {
        shared_accum[i] = block_total[i];
      }
    } else if (0 == threadIdx.y) {
      ValueInit::init(m_functor, shared_accum);
    }

    const WorkRange range(m_policy, blockIdx.x, gridDim.x);

    for (typename Policy::member_type iwork_base = range.begin();
         iwork_base < range.end(); iwork_base += blockDim.y) {
#ifdef KOKKOS_IMPL_CUDA_SYNCWARP_NEEDS_MASK
      unsigned MASK = KOKKOS_IMPL_CUDA_ACTIVEMASK;
#endif

      const typename Policy::member_type iwork = iwork_base + threadIdx.y;

      __syncthreads();  // Don't overwrite previous iteration values until they
                        // are used

      ValueInit::init(m_functor, shared_prefix + word_count.value);

      // Copy previous block's accumulation total into thread[0] prefix and
      // inclusive scan value of this block
      for (unsigned i = threadIdx.y; i < word_count.value; ++i) {
        shared_data[i + word_count.value] = shared_data[i] = shared_accum[i];
      }

#ifdef KOKKOS_IMPL_CUDA_SYNCWARP_NEEDS_MASK
      KOKKOS_IMPL_CUDA_SYNCWARP_MASK(MASK);
#else
      KOKKOS_IMPL_CUDA_SYNCWARP;
#endif
      if (CudaTraits::WarpSize < word_count.value) {
        __syncthreads();
      }  // Protect against large scan values.

      // Call functor to accumulate inclusive scan value for this work item
      if (iwork < range.end()) {
        this->template exec_range<WorkTag>(
            iwork, ValueOps::reference(shared_prefix + word_count.value),
            false);
      }

      // Scan block values into locations shared_data[1..blockDim.y]
      cuda_intra_block_reduce_scan<true, FunctorType, WorkTag>(
          m_functor,
          typename ValueTraits::pointer_type(shared_data + word_count.value));

      {
        size_type* const block_total =
            shared_data + word_count.value * blockDim.y;
        for (unsigned i = threadIdx.y; i < word_count.value; ++i) {
          shared_accum[i] = block_total[i];
        }
      }

      // Call functor with exclusive scan value
      if (iwork < range.end()) {
        this->template exec_range<WorkTag>(
            iwork, ValueOps::reference(shared_prefix), true);
      }
    }
  }

 public:
  Policy const& get_policy() const { return m_policy; }

  //----------------------------------------

  __device__ inline void operator()(void) const {
#ifdef KOKKOS_IMPL_DEBUG_CUDA_SERIAL_EXECUTION
    if (m_run_serial) {
      typename ValueTraits::value_type value;
      ValueInit::init(m_functor, (void*)&value);
      const WorkRange range(m_policy, blockIdx.x, gridDim.x);

      for (typename Policy::member_type iwork_base = range.begin();
           iwork_base < range.end(); iwork_base++) {
        this->template exec_range<WorkTag>(iwork_base, value, true);
      }
      *((typename ValueTraits::value_type*)m_scratch_space) = value;
    } else {
#endif
      if (!m_final) {
        initial();
      } else {
        final();
      }
#ifdef KOKKOS_IMPL_DEBUG_CUDA_SERIAL_EXECUTION
    }
#endif
  }

  // Determine block size constrained by shared memory:
  inline unsigned local_block_size(const FunctorType& f) {
    // blockDim.y must be power of two = 128 (4 warps) or 256 (8 warps) or 512
    // (16 warps) gridDim.x <= blockDim.y * blockDim.y
    //
    // 4 warps was 10% faster than 8 warps and 20% faster than 16 warps in unit
    // testing

    unsigned n = CudaTraits::WarpSize * 4;
    while (n &&
           unsigned(m_policy.space()
                        .impl_internal_space_instance()
                        ->m_maxShmemPerBlock) <
               cuda_single_inter_block_reduce_scan_shmem<false, FunctorType,
                                                         WorkTag>(f, n)) {
      n >>= 1;
    }
    return n;
  }

  inline void execute() {
    const int nwork = m_policy.end() - m_policy.begin();
    if (nwork) {
      enum { GridMaxComputeCapability_2x = 0x0ffff };

      const int block_size = local_block_size(m_functor);
      KOKKOS_ASSERT(block_size > 0);

      const int grid_max =
          (block_size * block_size) < GridMaxComputeCapability_2x
              ? (block_size * block_size)
              : GridMaxComputeCapability_2x;

      // At most 'max_grid' blocks:
      const int max_grid =
          std::min(int(grid_max), int((nwork + block_size - 1) / block_size));

      // How much work per block:
      const int work_per_block = (nwork + max_grid - 1) / max_grid;

      // How many block are really needed for this much work:
      const int grid_x = (nwork + work_per_block - 1) / work_per_block;

      m_scratch_space = cuda_internal_scratch_space(
          m_policy.space(), ValueTraits::value_size(m_functor) * grid_x);
      m_scratch_flags =
          cuda_internal_scratch_flags(m_policy.space(), sizeof(size_type) * 1);

      dim3 grid(grid_x, 1, 1);
      dim3 block(1, block_size, 1);  // REQUIRED DIMENSIONS ( 1 , N , 1 )
      const int shmem = ValueTraits::value_size(m_functor) * (block_size + 2);

#ifdef KOKKOS_IMPL_DEBUG_CUDA_SERIAL_EXECUTION
      if (m_run_serial) {
        block = dim3(1, 1, 1);
        grid  = dim3(1, 1, 1);
      } else {
#endif

        m_final = false;
        CudaParallelLaunch<ParallelScanWithTotal, LaunchBounds>(
            *this, grid, block, shmem,
            m_policy.space().impl_internal_space_instance(),
            false);  // copy to device and execute
#ifdef KOKKOS_IMPL_DEBUG_CUDA_SERIAL_EXECUTION
      }
#endif
      m_final = true;
      CudaParallelLaunch<ParallelScanWithTotal, LaunchBounds>(
          *this, grid, block, shmem,
          m_policy.space().impl_internal_space_instance(),
          false);  // copy to device and execute

      const int size = ValueTraits::value_size(m_functor);
#ifdef KOKKOS_IMPL_DEBUG_CUDA_SERIAL_EXECUTION
      if (m_run_serial)
        DeepCopy<HostSpace, CudaSpace>(&m_returnvalue, m_scratch_space, size);
      else
#endif
        DeepCopy<HostSpace, CudaSpace>(
            &m_returnvalue, m_scratch_space + (grid_x - 1) * size / sizeof(int),
            size);
    }
  }

  ParallelScanWithTotal(const FunctorType& arg_functor,
                        const Policy& arg_policy, ReturnType& arg_returnvalue)
      : m_functor(arg_functor),
        m_policy(arg_policy),
        m_scratch_space(nullptr),
        m_scratch_flags(nullptr),
        m_final(false),
        m_returnvalue(arg_returnvalue)
#ifdef KOKKOS_IMPL_DEBUG_CUDA_SERIAL_EXECUTION
        ,
        m_run_serial(Kokkos::Impl::CudaInternal::cuda_use_serial_execution())
#endif
  {
  }
};

}  // namespace Impl
}  // namespace Kokkos

//----------------------------------------------------------------------------
//----------------------------------------------------------------------------

namespace Kokkos {

namespace Impl {
template <class FunctorType, class ExecPolicy, class ValueType,
          class Tag = typename ExecPolicy::work_tag>
struct CudaFunctorAdapter {
  const FunctorType f;
  using value_type = ValueType;
  CudaFunctorAdapter(const FunctorType& f_) : f(f_) {}

  __device__ inline void operator()(typename ExecPolicy::work_tag,
                                    const typename ExecPolicy::member_type& i,
                                    ValueType& val) const {
    // Insert Static Assert with decltype on ValueType equals third argument
    // type of FunctorType::operator()
    f(typename ExecPolicy::work_tag(), i, val);
  }

  __device__ inline void operator()(typename ExecPolicy::work_tag,
                                    const typename ExecPolicy::member_type& i,
                                    const typename ExecPolicy::member_type& j,
                                    ValueType& val) const {
    // Insert Static Assert with decltype on ValueType equals third argument
    // type of FunctorType::operator()
    f(typename ExecPolicy::work_tag(), i, j, val);
  }

  __device__ inline void operator()(typename ExecPolicy::work_tag,
                                    const typename ExecPolicy::member_type& i,
                                    const typename ExecPolicy::member_type& j,
                                    const typename ExecPolicy::member_type& k,
                                    ValueType& val) const {
    // Insert Static Assert with decltype on ValueType equals third argument
    // type of FunctorType::operator()
    f(typename ExecPolicy::work_tag(), i, j, k, val);
  }

  __device__ inline void operator()(typename ExecPolicy::work_tag,
                                    const typename ExecPolicy::member_type& i,
                                    const typename ExecPolicy::member_type& j,
                                    const typename ExecPolicy::member_type& k,
                                    const typename ExecPolicy::member_type& l,
                                    ValueType& val) const {
    // Insert Static Assert with decltype on ValueType equals third argument
    // type of FunctorType::operator()
    f(typename ExecPolicy::work_tag(), i, j, k, l, val);
  }

  __device__ inline void operator()(typename ExecPolicy::work_tag,
                                    const typename ExecPolicy::member_type& i,
                                    const typename ExecPolicy::member_type& j,
                                    const typename ExecPolicy::member_type& k,
                                    const typename ExecPolicy::member_type& l,
                                    const typename ExecPolicy::member_type& m,
                                    ValueType& val) const {
    // Insert Static Assert with decltype on ValueType equals third argument
    // type of FunctorType::operator()
    f(typename ExecPolicy::work_tag(), i, j, k, l, m, val);
  }

  __device__ inline void operator()(typename ExecPolicy::work_tag,
                                    const typename ExecPolicy::member_type& i,
                                    const typename ExecPolicy::member_type& j,
                                    const typename ExecPolicy::member_type& k,
                                    const typename ExecPolicy::member_type& l,
                                    const typename ExecPolicy::member_type& m,
                                    const typename ExecPolicy::member_type& n,
                                    ValueType& val) const {
    // Insert Static Assert with decltype on ValueType equals third argument
    // type of FunctorType::operator()
    f(typename ExecPolicy::work_tag(), i, j, k, l, m, n, val);
  }
};

template <class FunctorType, class ExecPolicy, class ValueType>
struct CudaFunctorAdapter<FunctorType, ExecPolicy, ValueType, void> {
  const FunctorType f;
  using value_type = ValueType;
  CudaFunctorAdapter(const FunctorType& f_) : f(f_) {}

  __device__ inline void operator()(const typename ExecPolicy::member_type& i,
                                    ValueType& val) const {
    // Insert Static Assert with decltype on ValueType equals second argument
    // type of FunctorType::operator()
    f(i, val);
  }

  __device__ inline void operator()(const typename ExecPolicy::member_type& i,
                                    const typename ExecPolicy::member_type& j,
                                    ValueType& val) const {
    // Insert Static Assert with decltype on ValueType equals second argument
    // type of FunctorType::operator()
    f(i, j, val);
  }

  __device__ inline void operator()(const typename ExecPolicy::member_type& i,
                                    const typename ExecPolicy::member_type& j,
                                    const typename ExecPolicy::member_type& k,
                                    ValueType& val) const {
    // Insert Static Assert with decltype on ValueType equals second argument
    // type of FunctorType::operator()
    f(i, j, k, val);
  }

  __device__ inline void operator()(const typename ExecPolicy::member_type& i,
                                    const typename ExecPolicy::member_type& j,
                                    const typename ExecPolicy::member_type& k,
                                    const typename ExecPolicy::member_type& l,
                                    ValueType& val) const {
    // Insert Static Assert with decltype on ValueType equals second argument
    // type of FunctorType::operator()
    f(i, j, k, l, val);
  }

  __device__ inline void operator()(const typename ExecPolicy::member_type& i,
                                    const typename ExecPolicy::member_type& j,
                                    const typename ExecPolicy::member_type& k,
                                    const typename ExecPolicy::member_type& l,
                                    const typename ExecPolicy::member_type& m,
                                    ValueType& val) const {
    // Insert Static Assert with decltype on ValueType equals second argument
    // type of FunctorType::operator()
    f(i, j, k, l, m, val);
  }

  __device__ inline void operator()(const typename ExecPolicy::member_type& i,
                                    const typename ExecPolicy::member_type& j,
                                    const typename ExecPolicy::member_type& k,
                                    const typename ExecPolicy::member_type& l,
                                    const typename ExecPolicy::member_type& m,
                                    const typename ExecPolicy::member_type& n,
                                    ValueType& val) const {
    // Insert Static Assert with decltype on ValueType equals second argument
    // type of FunctorType::operator()
    f(i, j, k, l, m, n, val);
  }

  __device__ inline void operator()(typename ExecPolicy::member_type& i,
                                    ValueType& val) const {
    // Insert Static Assert with decltype on ValueType equals second argument
    // type of FunctorType::operator()
    f(i, val);
  }

  __device__ inline void operator()(typename ExecPolicy::member_type& i,
                                    typename ExecPolicy::member_type& j,
                                    ValueType& val) const {
    // Insert Static Assert with decltype on ValueType equals second argument
    // type of FunctorType::operator()
    f(i, j, val);
  }

  __device__ inline void operator()(typename ExecPolicy::member_type& i,
                                    typename ExecPolicy::member_type& j,
                                    typename ExecPolicy::member_type& k,
                                    ValueType& val) const {
    // Insert Static Assert with decltype on ValueType equals second argument
    // type of FunctorType::operator()
    f(i, j, k, val);
  }

  __device__ inline void operator()(typename ExecPolicy::member_type& i,
                                    typename ExecPolicy::member_type& j,
                                    typename ExecPolicy::member_type& k,
                                    typename ExecPolicy::member_type& l,
                                    ValueType& val) const {
    // Insert Static Assert with decltype on ValueType equals second argument
    // type of FunctorType::operator()
    f(i, j, k, l, val);
  }

  __device__ inline void operator()(typename ExecPolicy::member_type& i,
                                    typename ExecPolicy::member_type& j,
                                    typename ExecPolicy::member_type& k,
                                    typename ExecPolicy::member_type& l,
                                    typename ExecPolicy::member_type& m,
                                    ValueType& val) const {
    // Insert Static Assert with decltype on ValueType equals second argument
    // type of FunctorType::operator()
    f(i, j, k, l, m, val);
  }

  __device__ inline void operator()(typename ExecPolicy::member_type& i,
                                    typename ExecPolicy::member_type& j,
                                    typename ExecPolicy::member_type& k,
                                    typename ExecPolicy::member_type& l,
                                    typename ExecPolicy::member_type& m,
                                    typename ExecPolicy::member_type& n,
                                    ValueType& val) const {
    // Insert Static Assert with decltype on ValueType equals second argument
    // type of FunctorType::operator()
    f(i, j, k, l, m, n, val);
  }
};

template <class FunctorType, class ResultType, class Tag,
          bool Enable = IsNonTrivialReduceFunctor<FunctorType>::value>
struct FunctorReferenceType {
  using reference_type = ResultType&;
};

template <class FunctorType, class ResultType, class Tag>
struct FunctorReferenceType<FunctorType, ResultType, Tag, true> {
  using reference_type =
      typename Kokkos::Impl::FunctorValueTraits<FunctorType,
                                                Tag>::reference_type;
};

template <class FunctorTypeIn, class ExecPolicy, class ValueType>
struct ParallelReduceFunctorType<FunctorTypeIn, ExecPolicy, ValueType, Cuda> {
  enum {
    FunctorHasValueType = IsNonTrivialReduceFunctor<FunctorTypeIn>::value
  };
  using functor_type = typename Kokkos::Impl::if_c<
      FunctorHasValueType, FunctorTypeIn,
      Impl::CudaFunctorAdapter<FunctorTypeIn, ExecPolicy, ValueType>>::type;
  static functor_type functor(const FunctorTypeIn& functor_in) {
    return Impl::if_c<FunctorHasValueType, FunctorTypeIn, functor_type>::select(
        functor_in, functor_type(functor_in));
  }
};

}  // namespace Impl

}  // namespace Kokkos

#endif /* defined(KOKKOS_ENABLE_CUDA) */
#endif /* #ifndef KOKKOS_CUDA_PARALLEL_HPP */<|MERGE_RESOLUTION|>--- conflicted
+++ resolved
@@ -537,7 +537,6 @@
   const Policy m_rp;
 
  public:
-<<<<<<< HEAD
   template <typename Policy, typename Functor>
   static int max_tile_size_product(const Policy& pol, const Functor&) {
     cudaFuncAttributes attr =
@@ -552,10 +551,7 @@
         max_threads_per_sm,
         static_cast<int>(Kokkos::Impl::CudaTraits::MaxHierarchicalParallelism));
   }
-=======
   Policy const& get_policy() const { return m_rp; }
-
->>>>>>> b309f8c2
   inline __device__ void operator()(void) const {
     Kokkos::Impl::DeviceIterateTile<Policy::rank, Policy, FunctorType,
                                     typename Policy::work_tag>(m_rp, m_functor)
@@ -1265,7 +1261,6 @@
   using DummySHMEMReductionType = int;
 
  public:
-<<<<<<< HEAD
   template <typename Policy, typename Functor>
   static int max_tile_size_product(const Policy& pol, const Functor&) {
     cudaFuncAttributes attr =
@@ -1280,10 +1275,7 @@
         max_threads_per_sm,
         static_cast<int>(Kokkos::Impl::CudaTraits::MaxHierarchicalParallelism));
   }
-=======
   Policy const& get_policy() const { return m_policy; }
-
->>>>>>> b309f8c2
   inline __device__ void exec_range(reference_type update) const {
     Kokkos::Impl::Reduce::DeviceIterateTile<Policy::rank, Policy, FunctorType,
                                             typename Policy::work_tag,
