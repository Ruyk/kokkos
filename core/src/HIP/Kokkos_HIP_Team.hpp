/*
//@HEADER
// ************************************************************************
//
//                        Kokkos v. 3.0
//       Copyright (2020) National Technology & Engineering
//               Solutions of Sandia, LLC (NTESS).
//
// Under the terms of Contract DE-NA0003525 with NTESS,
// the U.S. Government retains certain rights in this software.
//
// Redistribution and use in source and binary forms, with or without
// modification, are permitted provided that the following conditions are
// met:
//
// 1. Redistributions of source code must retain the above copyright
// notice, this list of conditions and the following disclaimer.
//
// 2. Redistributions in binary form must reproduce the above copyright
// notice, this list of conditions and the following disclaimer in the
// documentation and/or other materials provided with the distribution.
//
// 3. Neither the name of the Corporation nor the names of the
// contributors may be used to endorse or promote products derived from
// this software without specific prior written permission.
//
// THIS SOFTWARE IS PROVIDED BY NTESS "AS IS" AND ANY
// EXPRESS OR IMPLIED WARRANTIES, INCLUDING, BUT NOT LIMITED TO, THE
// IMPLIED WARRANTIES OF MERCHANTABILITY AND FITNESS FOR A PARTICULAR
// PURPOSE ARE DISCLAIMED. IN NO EVENT SHALL NTESS OR THE
// CONTRIBUTORS BE LIABLE FOR ANY DIRECT, INDIRECT, INCIDENTAL, SPECIAL,
// EXEMPLARY, OR CONSEQUENTIAL DAMAGES (INCLUDING, BUT NOT LIMITED TO,
// PROCUREMENT OF SUBSTITUTE GOODS OR SERVICES; LOSS OF USE, DATA, OR
// PROFITS; OR BUSINESS INTERRUPTION) HOWEVER CAUSED AND ON ANY THEORY OF
// LIABILITY, WHETHER IN CONTRACT, STRICT LIABILITY, OR TORT (INCLUDING
// NEGLIGENCE OR OTHERWISE) ARISING IN ANY WAY OUT OF THE USE OF THIS
// SOFTWARE, EVEN IF ADVISED OF THE POSSIBILITY OF SUCH DAMAGE.
//
// Questions? Contact Christian R. Trott (crtrott@sandia.gov)
//
// ************************************************************************
//@HEADER
*/

#ifndef KOKKOS_HIP_TEAM_HPP
#define KOKKOS_HIP_TEAM_HPP

#include <Kokkos_Macros.hpp>

#if defined(__HIPCC__)

#include <utility>
#include <Kokkos_Parallel.hpp>

#include <HIP/Kokkos_HIP_KernelLaunch.hpp>
#include <HIP/Kokkos_HIP_ReduceScan.hpp>
#include <HIP/Kokkos_HIP_Shuffle_Reduce.hpp>
#include <HIP/Kokkos_HIP_BlockSize_Deduction.hpp>
#include <Kokkos_Vectorization.hpp>

//----------------------------------------------------------------------------
//----------------------------------------------------------------------------

namespace Kokkos {
namespace Impl {

template <typename Type>
struct HIPJoinFunctor {
  using value_type = Type;

  KOKKOS_INLINE_FUNCTION
  static void join(volatile value_type& update,
                   volatile const value_type& input) {
    update += input;
  }
};

/**\brief  Team member_type passed to TeamPolicy or TeamTask closures.
 *
 *  HIP thread blocks for team closures are dimensioned as:
 *    blockDim.x == number of "vector lanes" per "thread"
 *    blockDim.y == number of "threads" per team
 *    blockDim.z == number of teams in a block
 *  where
 *    A set of teams exactly fill a warp OR a team is the whole block
 *      ( 0 == WarpSize % ( blockDim.x * blockDim.y ) )
 *      OR
 *      ( 1 == blockDim.z )

 *  Thus when 1 < blockDim.z the team is warp-synchronous
 *  and __syncthreads should not be called in team collectives.
 *
 *  When multiple teams are mapped onto a single block then the
 *  total available shared memory must be partitioned among teams.
 */
class HIPTeamMember {
 public:
  using execution_space      = Kokkos::Experimental::HIP;
  using scratch_memory_space = execution_space::scratch_memory_space;

 private:
  mutable void* m_team_reduce;
  scratch_memory_space m_team_shared;
  int m_team_reduce_size;
  int m_league_rank;
  int m_league_size;

 public:
  KOKKOS_INLINE_FUNCTION
  const execution_space::scratch_memory_space& team_shmem() const {
    return m_team_shared.set_team_thread_mode(0, 1, 0);
  }

  KOKKOS_INLINE_FUNCTION
  const execution_space::scratch_memory_space& team_scratch(
      const int& level) const {
    return m_team_shared.set_team_thread_mode(level, 1, 0);
  }

  KOKKOS_INLINE_FUNCTION
  const execution_space::scratch_memory_space& thread_scratch(
      const int& level) const {
    return m_team_shared.set_team_thread_mode(level, team_size(), team_rank());
  }

  KOKKOS_INLINE_FUNCTION int league_rank() const { return m_league_rank; }
  KOKKOS_INLINE_FUNCTION int league_size() const { return m_league_size; }
  KOKKOS_INLINE_FUNCTION int team_rank() const {
#ifdef __HIP_DEVICE_COMPILE__
    return threadIdx.y;
#else
    return 0;
#endif
  }

  KOKKOS_INLINE_FUNCTION int team_size() const {
#ifdef __HIP_DEVICE_COMPILE__
    return blockDim.y;
#else
    return 0;
#endif
  }

  KOKKOS_INLINE_FUNCTION void team_barrier() const {
#ifdef __HIP_DEVICE_COMPILE__
    if (1 == blockDim.z)
      __syncthreads();  // team == block
    else
      __threadfence_block();  // team <= warp
#endif
  }

  //--------------------------------------------------------------------------

  template <class ValueType>
  KOKKOS_INLINE_FUNCTION void team_broadcast(ValueType& val,
                                             const int& thread_id) const {
#ifdef __HIP_DEVICE_COMPILE__
    if (blockDim.z == 1) {  // team == block
      __syncthreads();
      // Wait for shared data write until all threads arrive here
      if (threadIdx.x == 0u &&
          threadIdx.y == static_cast<uint32_t>(thread_id)) {
        *(reinterpret_cast<ValueType*>(m_team_reduce)) = val;
      }
      __syncthreads();  // Wait for shared data read until root thread writes
      val = *(reinterpret_cast<ValueType*>(m_team_reduce));
    } else {               // team <= warp
      ValueType tmp(val);  // input might not be a register variable
      ::Kokkos::Experimental::Impl::in_place_shfl(
          val, tmp, blockDim.x * thread_id, blockDim.x * blockDim.y);
    }
#else
    (void)val;
    (void)thread_id;
#endif
  }

  template <class Closure, class ValueType>
  KOKKOS_INLINE_FUNCTION void team_broadcast(Closure const& f, ValueType& val,
                                             const int& thread_id) const {
    f(val);
    team_broadcast(val, thread_id);
  }

  //--------------------------------------------------------------------------
  /**\brief  Reduction across a team
   *
   *  Mapping of teams onto blocks:
   *    blockDim.x  is "vector lanes"
   *    blockDim.y  is team "threads"
   *    blockDim.z  is number of teams per block
   *
   *  Requires:
   *    blockDim.x is power two
   *    blockDim.x <= HIPTraits::WarpSize
   *    ( 0 == HIPTraits::WarpSize % ( blockDim.x * blockDim.y )
   *      OR
   *    ( 1 == blockDim.z )
   */
  template <typename ReducerType>
  KOKKOS_INLINE_FUNCTION
      typename std::enable_if<is_reducer<ReducerType>::value>::type
      team_reduce(ReducerType const& reducer) const noexcept {
    team_reduce(reducer, reducer.reference());
  }

  template <typename ReducerType>
  KOKKOS_INLINE_FUNCTION
      typename std::enable_if<is_reducer<ReducerType>::value>::type
      team_reduce(ReducerType const& reducer,
                  typename ReducerType::value_type& value) const noexcept {
#ifdef __HIP_DEVICE_COMPILE__
    hip_intra_block_shuffle_reduction(reducer, value, blockDim.y);
#else
    (void)reducer;
    (void)value;
#endif
  }

  //--------------------------------------------------------------------------
  /** \brief  Intra-team exclusive prefix sum with team_rank() ordering
   *          with intra-team non-deterministic ordering accumulation.
   *
   *  The global inter-team accumulation value will, at the end of the
   *  league's parallel execution, be the scan's total.
   *  Parallel execution ordering of the league's teams is non-deterministic.
   *  As such the base value for each team's scan operation is similarly
   *  non-deterministic.
   */
  template <typename Type>
  KOKKOS_INLINE_FUNCTION Type team_scan(const Type& value,
                                        Type* const global_accum) const {
#ifdef __HIP_DEVICE_COMPILE__
    Type* const base_data = reinterpret_cast<Type*>(m_team_reduce);

    __syncthreads();  // Don't write in to shared data until all threads have
                      // entered this function

    if (0 == threadIdx.y) {
      base_data[0] = 0;
    }

    base_data[threadIdx.y + 1] = value;

    Impl::hip_intra_block_reduce_scan<true, Impl::HIPJoinFunctor<Type>, void>(
        Impl::HIPJoinFunctor<Type>(), base_data + 1);

    if (global_accum) {
      if (blockDim.y == threadIdx.y + 1) {
        base_data[blockDim.y] =
            atomic_fetch_add(global_accum, base_data[blockDim.y]);
      }
      __syncthreads();  // Wait for atomic
      base_data[threadIdx.y] += base_data[blockDim.y];
    }

    return base_data[threadIdx.y];
#else
    (void)value;
    (void)global_accum;
    return Type();
#endif
  }

  /** \brief  Intra-team exclusive prefix sum with team_rank() ordering.
   *
   *  The highest rank thread can compute the reduction total as
   *    reduction_total = dev.team_scan( value ) + value ;
   */
  template <typename Type>
  KOKKOS_INLINE_FUNCTION Type team_scan(const Type& value) const {
    return this->template team_scan<Type>(value, nullptr);
  }

  //----------------------------------------

  template <typename ReducerType>
  KOKKOS_INLINE_FUNCTION static
      typename std::enable_if<is_reducer<ReducerType>::value>::type
      vector_reduce(ReducerType const& reducer) {
    vector_reduce(reducer, reducer.reference());
  }

  template <typename ReducerType>
  KOKKOS_INLINE_FUNCTION static
      typename std::enable_if<is_reducer<ReducerType>::value>::type
      vector_reduce(ReducerType const& reducer,
                    typename ReducerType::value_type& value) {
#ifdef __HIP_DEVICE_COMPILE__
    if (blockDim.x == 1) return;

    // Intra vector lane shuffle reduction:
    typename ReducerType::value_type tmp(value);
    typename ReducerType::value_type tmp2 = tmp;

    for (int i = blockDim.x; (i >>= 1);) {
      ::Kokkos::Experimental::Impl::in_place_shfl_down(tmp2, tmp, i,
                                                       blockDim.x);
      if (static_cast<int>(threadIdx.x) < i) {
        reducer.join(tmp, tmp2);
      }
    }

    // Broadcast from root lane to all other lanes.
    // Cannot use "butterfly" algorithm to avoid the broadcast
    // because floating point summation is not associative
    // and thus different threads could have different results.

    ::Kokkos::Experimental::Impl::in_place_shfl(tmp2, tmp, 0, blockDim.x);
    value               = tmp2;
    reducer.reference() = tmp2;
#else
    (void)reducer;
    (void)value;
#endif
  }

  //--------------------------------------------------------------------------
  /**\brief  Global reduction across all blocks
   *
   *  Return !0 if reducer contains the final value
   */
  template <typename ReducerType>
  KOKKOS_INLINE_FUNCTION static
      typename std::enable_if<is_reducer<ReducerType>::value, int>::type
      global_reduce(ReducerType const& reducer, int* const global_scratch_flags,
                    void* const global_scratch_space, void* const shmem,
                    int const shmem_size) {
#ifdef __HIP_DEVICE_COMPILE__
    using value_type   = typename ReducerType::value_type;
    using pointer_type = value_type volatile*;

    // Number of shared memory entries for the reduction:
    const int nsh = shmem_size / sizeof(value_type);

    // Number of HIP threads in the block, rank within the block
    const int nid = blockDim.x * blockDim.y * blockDim.z;
    const int tid =
        threadIdx.x + blockDim.x * (threadIdx.y + blockDim.y * threadIdx.z);

    // Reduces within block using all available shared memory
    // Contributes if it is the root "vector lane"

    // wn == number of warps in the block
    // wx == which lane within the warp
    // wy == which warp within the block

    const int wn = (nid + Experimental::Impl::HIPTraits::WarpIndexMask) >>
                   Experimental::Impl::HIPTraits::WarpIndexShift;
    const int wx = tid & Experimental::Impl::HIPTraits::WarpIndexMask;
    const int wy = tid >> Experimental::Impl::HIPTraits::WarpIndexShift;

    //------------------------
    {  // Intra warp shuffle reduction from contributing HIP threads

      value_type tmp(reducer.reference());

      int constexpr warp_size =
          ::Kokkos::Experimental::Impl::HIPTraits::WarpSize;
      for (int i = warp_size; static_cast<int>(blockDim.x) <= (i >>= 1);) {
        Experimental::Impl::in_place_shfl_down(reducer.reference(), tmp, i,
                                               warp_size);

        // Root of each vector lane reduces "thread" contribution
        if (0 == threadIdx.x && wx < i) {
          reducer.join(&tmp, reducer.data());
        }
      }

      // Reduce across warps using shared memory.
      // Number of warps may not be power of two.

      __syncthreads();  // Wait before shared data write

      // Number of shared memory entries for the reduction
      // is at most one per warp
      const int nentry = wn < nsh ? wn : nsh;

      if (0 == wx && wy < nentry) {
        // Root thread of warp 'wy' has warp's value to contribute
        (reinterpret_cast<value_type*>(shmem))[wy] = tmp;
      }

      __syncthreads();  // Wait for write to be visible to block

      // When more warps than shared entries
      // then warps must take turns joining their contribution
      // to the designated shared memory entry.
      for (int i = nentry; i < wn; i += nentry) {
        const int k = wy - i;

        if (0 == wx && i <= wy && k < nentry) {
          // Root thread of warp 'wy' has warp's value to contribute
          reducer.join((reinterpret_cast<value_type*>(shmem)) + k, &tmp);
        }

        __syncthreads();  // Wait for write to be visible to block
      }

      // One warp performs the inter-warp reduction:

      if (0 == wy) {
        // Start fan-in at power of two covering nentry

        for (int i = (1 << (warp_size - __clz(nentry - 1))); (i >>= 1);) {
          const int k = wx + i;
          if (wx < i && k < nentry) {
            reducer.join((reinterpret_cast<pointer_type>(shmem)) + wx,
                         (reinterpret_cast<pointer_type>(shmem)) + k);
            __threadfence_block();  // Wait for write to be visible to warp
          }
        }
      }
    }
    //------------------------
    {  // Write block's value to global_scratch_memory

      int last_block = 0;

      if (0 == wx) {
        reducer.copy((reinterpret_cast<pointer_type>(global_scratch_space)) +
                         blockIdx.x * reducer.length(),
                     reducer.data());

        __threadfence();  // Wait until global write is visible.

        last_block = static_cast<int>(gridDim.x) ==
                     1 + Kokkos::atomic_fetch_add(global_scratch_flags, 1);

        // If last block then reset count
        if (last_block) *global_scratch_flags = 0;
      }

      // FIXME hip does not support __syncthreads_or so we need to do it by hand
      // last_block = __syncthreads_or(last_block);

      __shared__ int last_block_shared;
      if (last_block) last_block_shared = last_block;
      __threadfence_block();

      if (!last_block_shared) return 0;
    }
    //------------------------
    // Last block reads global_scratch_memory into shared memory.

    const int nentry = nid < gridDim.x ? (nid < nsh ? nid : nsh)
                                       : (gridDim.x < nsh ? gridDim.x : nsh);

    // nentry = min( nid , nsh , gridDim.x )

    // whole block reads global memory into shared memory:

    if (tid < nentry) {
      const int offset = tid * reducer.length();

      reducer.copy(
          (reinterpret_cast<pointer_type>(shmem)) + offset,
          (reinterpret_cast<pointer_type>(global_scratch_space)) + offset);

      for (int i = nentry + tid; i < static_cast<int>(gridDim.x); i += nentry) {
        reducer.join((reinterpret_cast<pointer_type>(shmem)) + offset,
                     (reinterpret_cast<pointer_type>(global_scratch_space)) +
                         i * reducer.length());
      }
    }

    __syncthreads();  // Wait for writes to be visible to block

    if (0 == wy) {
      // Iterate to reduce shared memory to single warp fan-in size

      int constexpr warp_size =
          ::Kokkos::Experimental::Impl::HIPTraits::WarpSize;
      const int nreduce = warp_size < nentry ? warp_size : nentry;

      if (wx < nreduce && nreduce < nentry) {
        for (int i = nreduce + wx; i < nentry; i += nreduce) {
          reducer.join(((pointer_type)shmem) + wx, ((pointer_type)shmem) + i);
        }
        __threadfence_block();  // Wait for writes to be visible to warp
      }

      // Start fan-in at power of two covering nentry

      for (int i = (1 << (warp_size - __clz(nreduce - 1))); (i >>= 1);) {
        const int k = wx + i;
        if (wx < i && k < nreduce) {
          reducer.join((reinterpret_cast<pointer_type>(shmem)) + wx,
                       (reinterpret_cast<pointer_type>(shmem)) + k);
          __threadfence_block();  // Wait for writes to be visible to warp
        }
      }

      if (0 == wx) {
        reducer.copy(reducer.data(), reinterpret_cast<pointer_type>(shmem));
        return 1;
      }
    }
    return 0;
#else
    (void)reducer;
    (void)global_scratch_flags;
    (void)global_scratch_space;
    (void)shmem;
    (void)shmem_size;
    return 0;
#endif
  }

  //----------------------------------------
  // Private for the driver

  KOKKOS_INLINE_FUNCTION
  HIPTeamMember(void* shared, const int shared_begin, const int shared_size,
                void* scratch_level_1_ptr, const int scratch_level_1_size,
                const int arg_league_rank, const int arg_league_size)
      : m_team_reduce(shared),
        m_team_shared(((char*)shared) + shared_begin, shared_size,
                      scratch_level_1_ptr, scratch_level_1_size),
        m_team_reduce_size(shared_begin),
        m_league_rank(arg_league_rank),
        m_league_size(arg_league_size) {}

 public:
  // Declare to avoid unused private member warnings which are trigger
  // when SFINAE excludes the member function which uses these variables
  // Making another class a friend also surpresses these warnings
  bool impl_avoid_sfinae_warning() const noexcept {
    return m_team_reduce_size > 0 && m_team_reduce != nullptr;
  }
};

}  // namespace Impl
}  // namespace Kokkos

//----------------------------------------------------------------------------
//----------------------------------------------------------------------------

namespace Kokkos {
namespace Impl {

template <typename iType>
struct TeamThreadRangeBoundariesStruct<iType, HIPTeamMember> {
  using index_type = iType;
  const HIPTeamMember& member;
  const iType start;
  const iType end;

  KOKKOS_INLINE_FUNCTION
  TeamThreadRangeBoundariesStruct(const HIPTeamMember& thread_, iType count)
      : member(thread_), start(0), end(count) {}

  KOKKOS_INLINE_FUNCTION
  TeamThreadRangeBoundariesStruct(const HIPTeamMember& thread_, iType begin_,
                                  iType end_)
      : member(thread_), start(begin_), end(end_) {}
};

template <typename iType>
struct TeamVectorRangeBoundariesStruct<iType, HIPTeamMember> {
  using index_type = iType;
  const HIPTeamMember& member;
  const iType start;
  const iType end;

  KOKKOS_INLINE_FUNCTION
  TeamVectorRangeBoundariesStruct(const HIPTeamMember& thread_,
                                  const iType& count)
      : member(thread_), start(0), end(count) {}

  KOKKOS_INLINE_FUNCTION
  TeamVectorRangeBoundariesStruct(const HIPTeamMember& thread_,
                                  const iType& begin_, const iType& end_)
      : member(thread_), start(begin_), end(end_) {}
};

template <typename iType>
struct ThreadVectorRangeBoundariesStruct<iType, HIPTeamMember> {
  using index_type = iType;
  const index_type start;
  const index_type end;

  KOKKOS_INLINE_FUNCTION
  ThreadVectorRangeBoundariesStruct(const HIPTeamMember, index_type count)
      : start(static_cast<index_type>(0)), end(count) {}

  KOKKOS_INLINE_FUNCTION
  ThreadVectorRangeBoundariesStruct(index_type count)
      : start(static_cast<index_type>(0)), end(count) {}

  KOKKOS_INLINE_FUNCTION
  ThreadVectorRangeBoundariesStruct(const HIPTeamMember, index_type arg_begin,
                                    index_type arg_end)
      : start(arg_begin), end(arg_end) {}

  KOKKOS_INLINE_FUNCTION
  ThreadVectorRangeBoundariesStruct(index_type arg_begin, index_type arg_end)
      : start(arg_begin), end(arg_end) {}
};

}  // namespace Impl

template <typename iType>
KOKKOS_INLINE_FUNCTION
    Impl::TeamThreadRangeBoundariesStruct<iType, Impl::HIPTeamMember>
    TeamThreadRange(const Impl::HIPTeamMember& thread, iType count) {
  return Impl::TeamThreadRangeBoundariesStruct<iType, Impl::HIPTeamMember>(
      thread, count);
}

template <typename iType1, typename iType2>
KOKKOS_INLINE_FUNCTION Impl::TeamThreadRangeBoundariesStruct<
    typename std::common_type<iType1, iType2>::type, Impl::HIPTeamMember>
TeamThreadRange(const Impl::HIPTeamMember& thread, iType1 begin, iType2 end) {
  using iType = typename std::common_type<iType1, iType2>::type;
  return Impl::TeamThreadRangeBoundariesStruct<iType, Impl::HIPTeamMember>(
      thread, iType(begin), iType(end));
}

template <typename iType>
KOKKOS_INLINE_FUNCTION
    Impl::TeamVectorRangeBoundariesStruct<iType, Impl::HIPTeamMember>
    TeamVectorRange(const Impl::HIPTeamMember& thread, const iType& count) {
  return Impl::TeamVectorRangeBoundariesStruct<iType, Impl::HIPTeamMember>(
      thread, count);
}

template <typename iType1, typename iType2>
KOKKOS_INLINE_FUNCTION Impl::TeamVectorRangeBoundariesStruct<
    typename std::common_type<iType1, iType2>::type, Impl::HIPTeamMember>
TeamVectorRange(const Impl::HIPTeamMember& thread, const iType1& begin,
                const iType2& end) {
  using iType = typename std::common_type<iType1, iType2>::type;
  return Impl::TeamVectorRangeBoundariesStruct<iType, Impl::HIPTeamMember>(
      thread, iType(begin), iType(end));
}

template <typename iType>
KOKKOS_INLINE_FUNCTION
    Impl::ThreadVectorRangeBoundariesStruct<iType, Impl::HIPTeamMember>
    ThreadVectorRange(const Impl::HIPTeamMember& thread, iType count) {
  return Impl::ThreadVectorRangeBoundariesStruct<iType, Impl::HIPTeamMember>(
      thread, count);
}

template <typename iType>
KOKKOS_INLINE_FUNCTION
    Impl::ThreadVectorRangeBoundariesStruct<iType, Impl::HIPTeamMember>
    ThreadVectorRange(const Impl::HIPTeamMember& thread, iType arg_begin,
                      iType arg_end) {
  return Impl::ThreadVectorRangeBoundariesStruct<iType, Impl::HIPTeamMember>(
      thread, arg_begin, arg_end);
}

KOKKOS_INLINE_FUNCTION
Impl::ThreadSingleStruct<Impl::HIPTeamMember> PerTeam(
    const Impl::HIPTeamMember& thread) {
  return Impl::ThreadSingleStruct<Impl::HIPTeamMember>(thread);
}

KOKKOS_INLINE_FUNCTION
Impl::VectorSingleStruct<Impl::HIPTeamMember> PerThread(
    const Impl::HIPTeamMember& thread) {
  return Impl::VectorSingleStruct<Impl::HIPTeamMember>(thread);
}

//----------------------------------------------------------------------------

/** \brief  Inter-thread parallel_for.
 *
 *  Executes closure(iType i) for each i=[0..N).
 *
 * The range [0..N) is mapped to all threads of the the calling thread team.
 */
template <typename iType, class Closure>
KOKKOS_INLINE_FUNCTION void parallel_for(
    const Impl::TeamThreadRangeBoundariesStruct<iType, Impl::HIPTeamMember>&
        loop_boundaries,
    const Closure& closure) {
#ifdef __HIP_DEVICE_COMPILE__
  for (iType i = loop_boundaries.start + threadIdx.y; i < loop_boundaries.end;
       i += blockDim.y)
    closure(i);
#else
  (void)loop_boundaries;
  (void)closure;
#endif
}

//----------------------------------------------------------------------------

/** \brief  Inter-thread parallel_reduce with a reducer.
 *
 *  Executes closure(iType i, ValueType & val) for each i=[0..N)
 *
 *  The range [0..N) is mapped to all threads of the
 *  calling thread team and a summation of val is
 *  performed and put into result.
 */
template <typename iType, class Closure, class ReducerType>
KOKKOS_INLINE_FUNCTION
    typename std::enable_if<Kokkos::is_reducer<ReducerType>::value>::type
    parallel_reduce(const Impl::TeamThreadRangeBoundariesStruct<
                        iType, Impl::HIPTeamMember>& loop_boundaries,
                    const Closure& closure, const ReducerType& reducer) {
#ifdef __HIP_DEVICE_COMPILE__
  typename ReducerType::value_type value;
  reducer.init(value);

  for (iType i = loop_boundaries.start + threadIdx.y; i < loop_boundaries.end;
       i += blockDim.y) {
    closure(i, value);
  }

  loop_boundaries.member.team_reduce(reducer, value);
#else
  (void)loop_boundaries;
  (void)closure;
  (void)reducer;
#endif
}

/** \brief  Inter-thread parallel_reduce assuming summation.
 *
 *  Executes closure(iType i, ValueType & val) for each i=[0..N)
 *
 *  The range [0..N) is mapped to all threads of the
 *  calling thread team and a summation of val is
 *  performed and put into result.
 */
template <typename iType, class Closure, typename ValueType>
KOKKOS_INLINE_FUNCTION
    typename std::enable_if<!Kokkos::is_reducer<ValueType>::value>::type
    parallel_reduce(const Impl::TeamThreadRangeBoundariesStruct<
                        iType, Impl::HIPTeamMember>& loop_boundaries,
                    const Closure& closure, ValueType& result) {
#ifdef __HIP_DEVICE_COMPILE__
  ValueType val;
  Kokkos::Sum<ValueType> reducer(val);

  reducer.init(reducer.reference());

  for (iType i = loop_boundaries.start + threadIdx.y; i < loop_boundaries.end;
       i += blockDim.y) {
    closure(i, val);
  }

  loop_boundaries.member.team_reduce(reducer, val);
  result = reducer.reference();
#else
  (void)loop_boundaries;
  (void)closure;
  (void)result;
#endif
<<<<<<< HEAD
=======
}

/** \brief  Inter-thread parallel exclusive prefix sum.
 *
 *  Executes closure(iType i, ValueType & val, bool final) for each i=[0..N)
 *
 *  The range [0..N) is mapped to each rank in the team (whose global rank is
 *  less than N) and a scan operation is performed. The last call to closure has
 *  final == true.
 */
// This is the same code as in CUDA and largely the same as in OpenMPTarget
template <typename iType, typename FunctorType>
KOKKOS_INLINE_FUNCTION void parallel_scan(
    const Impl::TeamThreadRangeBoundariesStruct<iType, Impl::HIPTeamMember>&
        loop_bounds,
    const FunctorType& lambda) {
  // Extract value_type from lambda
  using value_type = typename Kokkos::Impl::FunctorAnalysis<
      Kokkos::Impl::FunctorPatternInterface::SCAN, void,
      FunctorType>::value_type;

  const auto start     = loop_bounds.start;
  const auto end       = loop_bounds.end;
  auto& member         = loop_bounds.member;
  const auto team_size = member.team_size();
  const auto team_rank = member.team_rank();
  const auto nchunk    = (end - start + team_size - 1) / team_size;
  value_type accum     = 0;
  // each team has to process one or more chunks of the prefix scan
  for (iType i = 0; i < nchunk; ++i) {
    auto ii = start + i * team_size + team_rank;
    // local accumulation for this chunk
    value_type local_accum = 0;
    // user updates value with prefix value
    if (ii < loop_bounds.end) lambda(ii, local_accum, false);
    // perform team scan
    local_accum = member.team_scan(local_accum);
    // add this blocks accum to total accumulation
    auto val = accum + local_accum;
    // user updates their data with total accumulation
    if (ii < loop_bounds.end) lambda(ii, val, true);
    // the last value needs to be propogated to next chunk
    if (team_rank == team_size - 1) accum = val;
    // broadcast last value to rest of the team
    member.team_broadcast(accum, team_size - 1);
  }
>>>>>>> bd0c2c37
}

template <typename iType, class Closure>
KOKKOS_INLINE_FUNCTION void parallel_for(
    const Impl::TeamVectorRangeBoundariesStruct<iType, Impl::HIPTeamMember>&
        loop_boundaries,
    const Closure& closure) {
#ifdef __HIP_DEVICE_COMPILE__
  for (iType i = loop_boundaries.start + threadIdx.y * blockDim.x + threadIdx.x;
       i < loop_boundaries.end; i += blockDim.y * blockDim.x)
    closure(i);
#else
  (void)loop_boundaries;
  (void)closure;
#endif
}

template <typename iType, class Closure, class ReducerType>
KOKKOS_INLINE_FUNCTION
    typename std::enable_if<Kokkos::is_reducer<ReducerType>::value>::type
    parallel_reduce(const Impl::TeamVectorRangeBoundariesStruct<
                        iType, Impl::HIPTeamMember>& loop_boundaries,
                    const Closure& closure, const ReducerType& reducer) {
#ifdef __HIP_DEVICE_COMPILE__
  typename ReducerType::value_type value;
  reducer.init(value);

  for (iType i = loop_boundaries.start + threadIdx.y * blockDim.x + threadIdx.x;
       i < loop_boundaries.end; i += blockDim.y * blockDim.x) {
    closure(i, value);
  }

  loop_boundaries.member.vector_reduce(reducer, value);
  loop_boundaries.member.team_reduce(reducer, value);
#else
  (void)loop_boundaries;
  (void)closure;
  (void)reducer;
#endif
}

template <typename iType, class Closure, typename ValueType>
KOKKOS_INLINE_FUNCTION
    typename std::enable_if<!Kokkos::is_reducer<ValueType>::value>::type
    parallel_reduce(const Impl::TeamVectorRangeBoundariesStruct<
                        iType, Impl::HIPTeamMember>& loop_boundaries,
                    const Closure& closure, ValueType& result) {
#ifdef __HIP_DEVICE_COMPILE__
  ValueType val;
  Kokkos::Sum<ValueType> reducer(val);

  reducer.init(reducer.reference());

  for (iType i = loop_boundaries.start + threadIdx.y * blockDim.x + threadIdx.x;
       i < loop_boundaries.end; i += blockDim.y * blockDim.x) {
    closure(i, val);
  }

  loop_boundaries.member.vector_reduce(reducer);
  loop_boundaries.member.team_reduce(reducer);
  result = reducer.reference();
#else
  (void)loop_boundaries;
  (void)closure;
  (void)result;
#endif
}

//----------------------------------------------------------------------------

/** \brief  Intra-thread vector parallel_for.
 *
 *  Executes closure(iType i) for each i=[0..N)
 *
 * The range [0..N) is mapped to all vector lanes of the the calling thread.
 */
template <typename iType, class Closure>
KOKKOS_INLINE_FUNCTION void parallel_for(
    const Impl::ThreadVectorRangeBoundariesStruct<iType, Impl::HIPTeamMember>&
        loop_boundaries,
    const Closure& closure) {
#ifdef __HIP_DEVICE_COMPILE__
  for (iType i = loop_boundaries.start + threadIdx.x; i < loop_boundaries.end;
       i += blockDim.x) {
    closure(i);
  }
#else
  (void)loop_boundaries;
  (void)closure;
#endif
}

//----------------------------------------------------------------------------

/** \brief  Intra-thread vector parallel_reduce.
 *
 *  Calls closure(iType i, ValueType & val) for each i=[0..N).
 *
 *  The range [0..N) is mapped to all vector lanes of
 *  the calling thread and a reduction of val is performed using +=
 *  and output into result.
 *
 *  The identity value for the += operator is assumed to be the default
 *  constructed value.
 */
template <typename iType, class Closure, class ReducerType>
KOKKOS_INLINE_FUNCTION
    typename std::enable_if<is_reducer<ReducerType>::value>::type
    parallel_reduce(Impl::ThreadVectorRangeBoundariesStruct<
                        iType, Impl::HIPTeamMember> const& loop_boundaries,
                    Closure const& closure, ReducerType const& reducer) {
#ifdef __HIP_DEVICE_COMPILE__
  reducer.init(reducer.reference());

  for (iType i = loop_boundaries.start + threadIdx.x; i < loop_boundaries.end;
       i += blockDim.x) {
    closure(i, reducer.reference());
  }

  Impl::HIPTeamMember::vector_reduce(reducer);
#else
  (void)loop_boundaries;
  (void)closure;
  (void)reducer;
#endif
}

/** \brief  Intra-thread vector parallel_reduce.
 *
 *  Calls closure(iType i, ValueType & val) for each i=[0..N).
 *
 *  The range [0..N) is mapped to all vector lanes of
 *  the calling thread and a reduction of val is performed using +=
 *  and output into result.
 *
 *  The identity value for the += operator is assumed to be the default
 *  constructed value.
 */
template <typename iType, class Closure, typename ValueType>
KOKKOS_INLINE_FUNCTION
    typename std::enable_if<!is_reducer<ValueType>::value>::type
    parallel_reduce(Impl::ThreadVectorRangeBoundariesStruct<
                        iType, Impl::HIPTeamMember> const& loop_boundaries,
                    Closure const& closure, ValueType& result) {
#ifdef __HIP_DEVICE_COMPILE__
  result = ValueType();

  for (iType i = loop_boundaries.start + threadIdx.x; i < loop_boundaries.end;
       i += blockDim.x) {
    closure(i, result);
  }

  Impl::HIPTeamMember::vector_reduce(Kokkos::Sum<ValueType>(result));
#else
  (void)loop_boundaries;
  (void)closure;
  (void)result;
#endif
}

//----------------------------------------------------------------------------

/** \brief  Intra-thread vector parallel exclusive prefix sum.
 *
 *  Executes closure(iType i, ValueType & val, bool final) for each i=[0..N)
 *
 *  The range [0..N) is mapped to all vector lanes in the
 *  thread and a scan operation is performed.
 *  The last call to closure has final == true.
 */
template <typename iType, class Closure>
KOKKOS_INLINE_FUNCTION void parallel_scan(
    const Impl::ThreadVectorRangeBoundariesStruct<iType, Impl::HIPTeamMember>&
        loop_boundaries,
    const Closure& closure) {
#ifdef __HIP_DEVICE_COMPILE__
  // Extract value_type from closure

  using value_type = typename Kokkos::Impl::FunctorAnalysis<
      Kokkos::Impl::FunctorPatternInterface::SCAN, void, Closure>::value_type;

  // Loop through boundaries by vector-length chunks
  // must scan at each iteration

  value_type accum = 0;

  // All thread "lanes" must loop the same number of times.
  // Determine an loop end for all thread "lanes."
  // Requires:
  //   blockDim.x is power of two and thus
  //     ( end % blockDim.x ) == ( end & ( blockDim.x - 1 ) )
  //   1 <= blockDim.x <= HIPTraits::WarpSize

  const int mask = blockDim.x - 1;
  const int rem  = loop_boundaries.end & mask;  // == end % blockDim.x
  const int end  = loop_boundaries.end + (rem ? blockDim.x - rem : 0);

  for (int i = threadIdx.x; i < end; i += blockDim.x) {
    value_type val = 0;

    // First acquire per-lane contributions:
    if (i < loop_boundaries.end) closure(i, val, false);

    value_type sval = val;

    // Bottom up inclusive scan in triangular pattern
    // where each HIP thread is the root of a reduction tree
    // from the zeroth "lane" to itself.
    //  [t] += [t-1] if t >= 1
    //  [t] += [t-2] if t >= 2
    //  [t] += [t-4] if t >= 4
    //  ...

    for (int j = 1; j < static_cast<int>(blockDim.x); j <<= 1) {
      value_type tmp = 0;
      ::Kokkos::Experimental::Impl::in_place_shfl_up(tmp, sval, j, blockDim.x);
      if (j <= static_cast<int>(threadIdx.x)) {
        sval += tmp;
      }
    }

    // Include accumulation and remove value for exclusive scan:
    val = accum + sval - val;

    // Provide exclusive scan value:
    if (i < loop_boundaries.end) closure(i, val, true);

    // Accumulate the last value in the inclusive scan:
    ::Kokkos::Experimental::Impl::in_place_shfl(sval, sval, blockDim.x - 1,
                                                blockDim.x);

    accum += sval;
  }
#else
  (void)loop_boundaries;
  (void)closure;
#endif
}

}  // namespace Kokkos

namespace Kokkos {

template <class FunctorType>
KOKKOS_INLINE_FUNCTION void single(
    const Impl::VectorSingleStruct<Impl::HIPTeamMember>&,
    const FunctorType& lambda) {
#ifdef __HIP_DEVICE_COMPILE__
  if (threadIdx.x == 0) lambda();
#else
  (void)lambda;
#endif
}

template <class FunctorType>
KOKKOS_INLINE_FUNCTION void single(
    const Impl::ThreadSingleStruct<Impl::HIPTeamMember>&,
    const FunctorType& lambda) {
#ifdef __HIP_DEVICE_COMPILE__
  if (threadIdx.x == 0 && threadIdx.y == 0) lambda();
#else
  (void)lambda;
#endif
}

template <class FunctorType, class ValueType>
KOKKOS_INLINE_FUNCTION void single(
    const Impl::VectorSingleStruct<Impl::HIPTeamMember>&,
    const FunctorType& lambda, ValueType& val) {
#ifdef __HIP_DEVICE_COMPILE__
  if (threadIdx.x == 0) lambda(val);
  ::Kokkos::Experimental::Impl::in_place_shfl(val, val, 0, blockDim.x);
#else
  (void)lambda;
  (void)val;
#endif
}

template <class FunctorType, class ValueType>
KOKKOS_INLINE_FUNCTION void single(
    const Impl::ThreadSingleStruct<Impl::HIPTeamMember>& single_struct,
    const FunctorType& lambda, ValueType& val) {
#ifdef __HIP_DEVICE_COMPILE__
  if (threadIdx.x == 0 && threadIdx.y == 0) {
    lambda(val);
  }
  single_struct.team_member.team_broadcast(val, 0);
#else
  (void)single_struct;
  (void)lambda;
  (void)val;
#endif
}

}  // namespace Kokkos

#endif /* defined( __HIPCC__ ) */

#endif /* #ifndef KOKKOS_HIP_TEAM_HPP */<|MERGE_RESOLUTION|>--- conflicted
+++ resolved
@@ -753,8 +753,6 @@
   (void)closure;
   (void)result;
 #endif
-<<<<<<< HEAD
-=======
 }
 
 /** \brief  Inter-thread parallel exclusive prefix sum.
@@ -801,7 +799,6 @@
     // broadcast last value to rest of the team
     member.team_broadcast(accum, team_size - 1);
   }
->>>>>>> bd0c2c37
 }
 
 template <typename iType, class Closure>
