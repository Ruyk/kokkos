--- conflicted
+++ resolved
@@ -200,13 +200,7 @@
   static int hardware_thread_id() noexcept;
 #endif
 
-<<<<<<< HEAD
-=======
-  KOKKOS_INLINE_FUNCTION static
-  unsigned hardware_thread_id() { return thread_pool_rank(); }
-
-  static const char* name();
->>>>>>> ff973ecf
+  static constexpr const char* const name() noexcept { return "OpenMP"; }
 };
 
 } // namespace Kokkos
