/*
//@HEADER
// ************************************************************************
//
//                        Kokkos v. 3.0
//       Copyright (2020) National Technology & Engineering
//               Solutions of Sandia, LLC (NTESS).
//
// Under the terms of Contract DE-NA0003525 with NTESS,
// the U.S. Government retains certain rights in this software.
//
// Redistribution and use in source and binary forms, with or without
// modification, are permitted provided that the following conditions are
// met:
//
// 1. Redistributions of source code must retain the above copyright
// notice, this list of conditions and the following disclaimer.
//
// 2. Redistributions in binary form must reproduce the above copyright
// notice, this list of conditions and the following disclaimer in the
// documentation and/or other materials provided with the distribution.
//
// 3. Neither the name of the Corporation nor the names of the
// contributors may be used to endorse or promote products derived from
// this software without specific prior written permission.
//
// THIS SOFTWARE IS PROVIDED BY NTESS "AS IS" AND ANY
// EXPRESS OR IMPLIED WARRANTIES, INCLUDING, BUT NOT LIMITED TO, THE
// IMPLIED WARRANTIES OF MERCHANTABILITY AND FITNESS FOR A PARTICULAR
// PURPOSE ARE DISCLAIMED. IN NO EVENT SHALL NTESS OR THE
// CONTRIBUTORS BE LIABLE FOR ANY DIRECT, INDIRECT, INCIDENTAL, SPECIAL,
// EXEMPLARY, OR CONSEQUENTIAL DAMAGES (INCLUDING, BUT NOT LIMITED TO,
// PROCUREMENT OF SUBSTITUTE GOODS OR SERVICES; LOSS OF USE, DATA, OR
// PROFITS; OR BUSINESS INTERRUPTION) HOWEVER CAUSED AND ON ANY THEORY OF
// LIABILITY, WHETHER IN CONTRACT, STRICT LIABILITY, OR TORT (INCLUDING
// NEGLIGENCE OR OTHERWISE) ARISING IN ANY WAY OUT OF THE USE OF THIS
// SOFTWARE, EVEN IF ADVISED OF THE POSSIBILITY OF SUCH DAMAGE.
//
// Questions? Contact Christian R. Trott (crtrott@sandia.gov)
//
// ************************************************************************
//@HEADER
*/

#ifndef KOKKOS_OPENMPTARGETEXEC_HPP
#define KOKKOS_OPENMPTARGETEXEC_HPP

#include <impl/Kokkos_Traits.hpp>
#include <impl/Kokkos_Spinwait.hpp>

#include <Kokkos_Atomic.hpp>
#include "Kokkos_OpenMPTarget_Abort.hpp"

//----------------------------------------------------------------------------
//----------------------------------------------------------------------------

namespace Kokkos {
namespace Impl {

template <class Reducer>
struct OpenMPTargetReducerWrapper {
  using value_type = typename Reducer::value_type;

// WORKAROUND OPENMPTARGET
// This pragma omp declare target should not be necessary, but Intel compiler
// fails without it
#pragma omp declare target
  KOKKOS_INLINE_FUNCTION
  static void join(value_type&, const value_type&) {
    printf(
        "Using a generic unknown Reducer for the OpenMPTarget backend is not "
        "implemented.");
  }

  KOKKOS_INLINE_FUNCTION
  static void join(volatile value_type&, const volatile value_type&) {
    printf(
        "Using a generic unknown Reducer for the OpenMPTarget backend is not "
        "implemented.");
  }

  KOKKOS_INLINE_FUNCTION
  static void init(value_type&) {
    printf(
        "Using a generic unknown Reducer for the OpenMPTarget backend is not "
        "implemented.");
  }
#pragma omp end declare target
};

template <class Scalar, class Space>
struct OpenMPTargetReducerWrapper<Sum<Scalar, Space>> {
 public:
  // Required
  using value_type = typename std::remove_cv<Scalar>::type;

// WORKAROUND OPENMPTARGET
// This pragma omp declare target should not be necessary, but Intel compiler
// fails without it
#pragma omp declare target
  // Required
  KOKKOS_INLINE_FUNCTION
  static void join(value_type& dest, const value_type& src) { dest += src; }

  KOKKOS_INLINE_FUNCTION
  static void join(volatile value_type& dest, const volatile value_type& src) {
    dest += src;
  }

  KOKKOS_INLINE_FUNCTION
  static void init(value_type& val) {
    val = reduction_identity<value_type>::sum();
  }
#pragma omp end declare target
};

template <class Scalar, class Space>
struct OpenMPTargetReducerWrapper<Prod<Scalar, Space>> {
 public:
  // Required
  using value_type = typename std::remove_cv<Scalar>::type;

// WORKAROUND OPENMPTARGET
// This pragma omp declare target should not be necessary, but Intel compiler
// fails without it
#pragma omp declare target
  // Required
  KOKKOS_INLINE_FUNCTION
  static void join(value_type& dest, const value_type& src) { dest *= src; }

  KOKKOS_INLINE_FUNCTION
  static void join(volatile value_type& dest, const volatile value_type& src) {
    dest *= src;
  }

  KOKKOS_INLINE_FUNCTION
  static void init(value_type& val) {
    val = reduction_identity<value_type>::prod();
  }
#pragma omp end declare target
};

template <class Scalar, class Space>
struct OpenMPTargetReducerWrapper<Min<Scalar, Space>> {
 public:
  // Required
  using value_type = typename std::remove_cv<Scalar>::type;

// WORKAROUND OPENMPTARGET
// This pragma omp declare target should not be necessary, but Intel compiler
// fails without it
#pragma omp declare target
  // Required
  KOKKOS_INLINE_FUNCTION
  static void join(value_type& dest, const value_type& src) {
    if (src < dest) dest = src;
  }

  KOKKOS_INLINE_FUNCTION
  static void join(volatile value_type& dest, const volatile value_type& src) {
    if (src < dest) dest = src;
  }

  KOKKOS_INLINE_FUNCTION
  static void init(value_type& val) {
    val = reduction_identity<value_type>::min();
  }
#pragma omp end declare target
};

template <class Scalar, class Space>
struct OpenMPTargetReducerWrapper<Max<Scalar, Space>> {
 public:
  // Required
  using value_type = typename std::remove_cv<Scalar>::type;

// WORKAROUND OPENMPTARGET
// This pragma omp declare target should not be necessary, but Intel compiler
// fails without it
#pragma omp declare target
  // Required
  KOKKOS_INLINE_FUNCTION
  static void join(value_type& dest, const value_type& src) {
    if (src > dest) dest = src;
  }

  KOKKOS_INLINE_FUNCTION
  static void join(volatile value_type& dest, const volatile value_type& src) {
    if (src > dest) dest = src;
  }

  // Required
  KOKKOS_INLINE_FUNCTION
  static void init(value_type& val) {
    val = reduction_identity<value_type>::max();
  }
#pragma omp end declare target
};

template <class Scalar, class Space>
struct OpenMPTargetReducerWrapper<LAnd<Scalar, Space>> {
 public:
  // Required
  using value_type = typename std::remove_cv<Scalar>::type;

// WORKAROUND OPENMPTARGET
// This pragma omp declare target should not be necessary, but Intel compiler
// fails without it
#pragma omp declare target
  KOKKOS_INLINE_FUNCTION
  static void join(value_type& dest, const value_type& src) {
    dest = dest && src;
  }

  KOKKOS_INLINE_FUNCTION
  static void join(volatile value_type& dest, const volatile value_type& src) {
    dest = dest && src;
  }

  KOKKOS_INLINE_FUNCTION
  static void init(value_type& val) {
    val = reduction_identity<value_type>::land();
  }
#pragma omp end declare target
};

template <class Scalar, class Space>
struct OpenMPTargetReducerWrapper<LOr<Scalar, Space>> {
 public:
  // Required
  using value_type = typename std::remove_cv<Scalar>::type;

  using result_view_type = Kokkos::View<value_type, Space>;

// WORKAROUND OPENMPTARGET
// This pragma omp declare target should not be necessary, but Intel compiler
// fails without it
#pragma omp declare target
  // Required
  KOKKOS_INLINE_FUNCTION
  static void join(value_type& dest, const value_type& src) {
    dest = dest || src;
  }

  KOKKOS_INLINE_FUNCTION
  static void join(volatile value_type& dest, const volatile value_type& src) {
    dest = dest || src;
  }

  KOKKOS_INLINE_FUNCTION
  static void init(value_type& val) {
    val = reduction_identity<value_type>::lor();
  }
#pragma omp end declare target
};

template <class Scalar, class Space>
struct OpenMPTargetReducerWrapper<BAnd<Scalar, Space>> {
 public:
  // Required
  using value_type = typename std::remove_cv<Scalar>::type;

// WORKAROUND OPENMPTARGET
// This pragma omp declare target should not be necessary, but Intel compiler
// fails without it
#pragma omp declare target
  // Required
  KOKKOS_INLINE_FUNCTION
  static void join(value_type& dest, const value_type& src) {
    dest = dest & src;
  }

  KOKKOS_INLINE_FUNCTION
  static void join(volatile value_type& dest, const volatile value_type& src) {
    dest = dest & src;
  }

  KOKKOS_INLINE_FUNCTION
  static void init(value_type& val) {
    val = reduction_identity<value_type>::band();
  }
#pragma omp end declare target
};

template <class Scalar, class Space>
struct OpenMPTargetReducerWrapper<BOr<Scalar, Space>> {
 public:
  // Required
  using value_type = typename std::remove_cv<Scalar>::type;

// WORKAROUND OPENMPTARGET
// This pragma omp declare target should not be necessary, but Intel compiler
// fails without it
#pragma omp declare target
  // Required
  KOKKOS_INLINE_FUNCTION
  static void join(value_type& dest, const value_type& src) {
    dest = dest | src;
  }

  KOKKOS_INLINE_FUNCTION
  static void join(volatile value_type& dest, const volatile value_type& src) {
    dest = dest | src;
  }

  KOKKOS_INLINE_FUNCTION
  static void init(value_type& val) {
    val = reduction_identity<value_type>::bor();
  }
#pragma omp end declare target
};

template <class Scalar, class Index, class Space>
struct OpenMPTargetReducerWrapper<MinLoc<Scalar, Index, Space>> {
 private:
  using scalar_type = typename std::remove_cv<Scalar>::type;
  using index_type  = typename std::remove_cv<Index>::type;

 public:
  // Required
  using value_type = ValLocScalar<scalar_type, index_type>;

// WORKAROUND OPENMPTARGET
// This pragma omp declare target should not be necessary, but Intel compiler
// fails without it
#pragma omp declare target
  // Required
  KOKKOS_INLINE_FUNCTION
  static void join(value_type& dest, const value_type& src) {
    if (src.val < dest.val) dest = src;
  }

  KOKKOS_INLINE_FUNCTION
  static void join(volatile value_type& dest, const volatile value_type& src) {
    if (src.val < dest.val) dest = src;
  }

  KOKKOS_INLINE_FUNCTION
  static void init(value_type& val) {
    val.val = reduction_identity<scalar_type>::min();
    val.loc = reduction_identity<index_type>::min();
  }
#pragma omp end declare target
};

template <class Scalar, class Index, class Space>
struct OpenMPTargetReducerWrapper<MaxLoc<Scalar, Index, Space>> {
 private:
  using scalar_type = typename std::remove_cv<Scalar>::type;
  using index_type  = typename std::remove_cv<Index>::type;

 public:
  // Required
  using value_type = ValLocScalar<scalar_type, index_type>;

// WORKAROUND OPENMPTARGET
// This pragma omp declare target should not be necessary, but Intel compiler
// fails without it
#pragma omp declare target
  KOKKOS_INLINE_FUNCTION
  static void join(value_type& dest, const value_type& src) {
    if (src.val > dest.val) dest = src;
  }

  KOKKOS_INLINE_FUNCTION
  static void join(volatile value_type& dest, const volatile value_type& src) {
    if (src.val > dest.val) dest = src;
  }

  KOKKOS_INLINE_FUNCTION
  static void init(value_type& val) {
    val.val = reduction_identity<scalar_type>::max();
    val.loc = reduction_identity<index_type>::min();
  }
#pragma omp end declare target
};

template <class Scalar, class Space>
struct OpenMPTargetReducerWrapper<MinMax<Scalar, Space>> {
 private:
  using scalar_type = typename std::remove_cv<Scalar>::type;

 public:
  // Required
  using value_type = MinMaxScalar<scalar_type>;

// WORKAROUND OPENMPTARGET
// This pragma omp declare target should not be necessary, but Intel compiler
// fails without it
#pragma omp declare target
  // Required
  KOKKOS_INLINE_FUNCTION
  static void join(value_type& dest, const value_type& src) {
    if (src.min_val < dest.min_val) {
      dest.min_val = src.min_val;
    }
    if (src.max_val > dest.max_val) {
      dest.max_val = src.max_val;
    }
  }

  KOKKOS_INLINE_FUNCTION
  static void join(volatile value_type& dest, const volatile value_type& src) {
    if (src.min_val < dest.min_val) {
      dest.min_val = src.min_val;
    }
    if (src.max_val > dest.max_val) {
      dest.max_val = src.max_val;
    }
  }

  KOKKOS_INLINE_FUNCTION
  static void init(value_type& val) {
    val.max_val = reduction_identity<scalar_type>::max();
    val.min_val = reduction_identity<scalar_type>::min();
  }
#pragma omp end declare target
};

template <class Scalar, class Index, class Space>
struct OpenMPTargetReducerWrapper<MinMaxLoc<Scalar, Index, Space>> {
 private:
  using scalar_type = typename std::remove_cv<Scalar>::type;
  using index_type  = typename std::remove_cv<Index>::type;

 public:
  // Required
  using value_type = MinMaxLocScalar<scalar_type, index_type>;

// WORKAROUND OPENMPTARGET
// This pragma omp declare target should not be necessary, but Intel compiler
// fails without it
#pragma omp declare target
  // Required
  KOKKOS_INLINE_FUNCTION
  static void join(value_type& dest, const value_type& src) {
    if (src.min_val < dest.min_val) {
      dest.min_val = src.min_val;
      dest.min_loc = src.min_loc;
    }
    if (src.max_val > dest.max_val) {
      dest.max_val = src.max_val;
      dest.max_loc = src.max_loc;
    }
  }

  KOKKOS_INLINE_FUNCTION
  static void join(volatile value_type& dest, const volatile value_type& src) {
    if (src.min_val < dest.min_val) {
      dest.min_val = src.min_val;
      dest.min_loc = src.min_loc;
    }
    if (src.max_val > dest.max_val) {
      dest.max_val = src.max_val;
      dest.max_loc = src.max_loc;
    }
  }

  KOKKOS_INLINE_FUNCTION
  static void init(value_type& val) {
    val.max_val = reduction_identity<scalar_type>::max();
    val.min_val = reduction_identity<scalar_type>::min();
    val.max_loc = reduction_identity<index_type>::min();
    val.min_loc = reduction_identity<index_type>::min();
  }
#pragma omp end declare target
};
/*
template<class ReducerType>
class OpenMPTargetReducerWrapper {
  public:
    const ReducerType& reducer;
    using value_type = typename ReducerType::value_type;
    value_type& value;

    KOKKOS_INLINE_FUNCTION
    void join(const value_type& upd) {
      reducer.join(value,upd);
    }

    KOKKOS_INLINE_FUNCTION
    void init(const value_type& upd) {
      reducer.init(value,upd);
    }
};*/

}  // namespace Impl
}  // namespace Kokkos

namespace Kokkos {
namespace Impl {

//----------------------------------------------------------------------------
/** \brief  Data for OpenMPTarget thread execution */

class OpenMPTargetExec {
 public:
  // FIXME_OPENMPTARGET - Currently the maximum number of
  // teams possible is calculated based on NVIDIA's Volta GPU. In
  // future this value should be based on the chosen architecture for the
  // OpenMPTarget backend.
  enum { MAX_ACTIVE_THREADS = 2080 * 80 };
  enum { MAX_ACTIVE_TEAMS = MAX_ACTIVE_THREADS / 32 };

 private:
  static void* scratch_ptr;

 public:
  static void verify_is_process(const char* const);
  static void verify_initialized(const char* const);

  static int* get_lock_array(int num_teams);
  static void* get_scratch_ptr();
  static void clear_scratch();
  static void clear_lock_array();
  static void resize_scratch(int64_t team_reduce_bytes,
                             int64_t team_shared_bytes,
                             int64_t thread_local_bytes);

  static void* m_scratch_ptr;
  static int64_t m_scratch_size;
  static int* m_lock_array;
  static int64_t m_lock_size;
};

}  // namespace Impl
}  // namespace Kokkos

//----------------------------------------------------------------------------
//----------------------------------------------------------------------------

namespace Kokkos {
namespace Impl {

class OpenMPTargetExecTeamMember {
 public:
  enum { TEAM_REDUCE_SIZE = 512 };

  /** \brief  Thread states for team synchronization */
  enum { Active = 0, Rendezvous = 1 };

  using execution_space      = Kokkos::Experimental::OpenMPTarget;
  using scratch_memory_space = execution_space::scratch_memory_space;

  scratch_memory_space m_team_shared;
  int m_team_scratch_size[2];
  int m_team_rank;
  int m_team_size;
  int m_league_rank;
  int m_league_size;
  int m_vector_length;
  int m_vector_lane;
  int m_shmem_block_index;
  void* m_glb_scratch;
  void* m_reduce_scratch;

  /*
  // Fan-in team threads, root of the fan-in which does not block returns true
  inline
  bool team_fan_in() const
    {
      memory_fence();
      for ( int n = 1 , j ; ( ( j = m_team_rank_rev + n ) < m_team_size ) && ! (
  m_team_rank_rev & n ) ; n <<= 1 ) {

        m_exec.pool_rev( m_team_base_rev + j )->state_wait( Active );
      }

      if ( m_team_rank_rev ) {
        m_exec.state_set( Rendezvous );
        memory_fence();
        m_exec.state_wait( Rendezvous );
      }

      return 0 == m_team_rank_rev ;
    }

  inline
  void team_fan_out() const
    {
      memory_fence();
      for ( int n = 1 , j ; ( ( j = m_team_rank_rev + n ) < m_team_size ) && ! (
  m_team_rank_rev & n ) ; n <<= 1 ) { m_exec.pool_rev( m_team_base_rev + j
  )->state_set( Active ); memory_fence();
      }
    }
  */
 public:
  KOKKOS_INLINE_FUNCTION
  const execution_space::scratch_memory_space& team_shmem() const {
    return m_team_shared.set_team_thread_mode(0, 1, 0);
  }

  KOKKOS_INLINE_FUNCTION
  const execution_space::scratch_memory_space& team_scratch(int level) const {
    return m_team_shared.set_team_thread_mode(level, 1,
                                              m_team_scratch_size[level]);
  }

  KOKKOS_INLINE_FUNCTION
  const execution_space::scratch_memory_space& thread_scratch(int level) const {
    return m_team_shared.set_team_thread_mode(level, team_size(), team_rank());
  }

  KOKKOS_INLINE_FUNCTION int league_rank() const { return m_league_rank; }
  KOKKOS_INLINE_FUNCTION int league_size() const { return m_league_size; }
  KOKKOS_INLINE_FUNCTION int team_rank() const { return m_team_rank; }
  KOKKOS_INLINE_FUNCTION int team_size() const { return m_team_size; }
  KOKKOS_INLINE_FUNCTION void* impl_reduce_scratch() const {
    return m_reduce_scratch;
  }

  KOKKOS_INLINE_FUNCTION void team_barrier() const {
#pragma omp barrier
  }

  template <class ValueType>
  KOKKOS_INLINE_FUNCTION void team_broadcast(ValueType& /*value*/,
                                             const int& /*thread_id*/) const {
    // FIXME_OPENMPTARGET
    /*#if ! defined( KOKKOS_ACTIVE_EXECUTION_MEMORY_SPACE_HOST )
        { }
    #else
        // Make sure there is enough scratch space:
        using type  = typename if_c< sizeof(ValueType) < TEAM_REDUCE_SIZE
                             , ValueType , void >::type;

        type * const local_value = ((type*) m_exec.scratch_thread());
        if(team_rank() == thread_id)
          *local_value = value;
        memory_fence();
        team_barrier();
        value = *local_value;
    #endif*/
  }

  template <class ValueType, class JoinOp>
  KOKKOS_INLINE_FUNCTION ValueType team_reduce(const ValueType& value,
                                               const JoinOp& op_in) const {
#pragma omp barrier

    using value_type = ValueType;
    const JoinLambdaAdapter<value_type, JoinOp> op(op_in);

    // Make sure there is enough scratch space:
    using type = typename if_c<sizeof(value_type) < TEAM_REDUCE_SIZE,
                               value_type, void>::type;

    const int n_values = TEAM_REDUCE_SIZE / sizeof(value_type);
    type* team_scratch =
        (type*)((char*)m_glb_scratch + TEAM_REDUCE_SIZE * omp_get_team_num());
    for (int i = m_team_rank; i < n_values; i += m_team_size) {
      team_scratch[i] = value_type();
    }

#pragma omp barrier

    for (int k = 0; k < m_team_size; k += n_values) {
      if ((k <= m_team_rank) && (k + n_values > m_team_rank))
        team_scratch[m_team_rank % n_values] += value;
#pragma omp barrier
    }

    for (int d = 1; d < n_values; d *= 2) {
      if ((m_team_rank + d < n_values) && (m_team_rank % (2 * d) == 0)) {
        team_scratch[m_team_rank] += team_scratch[m_team_rank + d];
      }
#pragma omp barrier
    }
    return team_scratch[0];
  }
  /** \brief  Intra-team exclusive prefix sum with team_rank() ordering
   *          with intra-team non-deterministic ordering accumulation.
   *
   *  The global inter-team accumulation value will, at the end of the
   *  league's parallel execution, be the scan's total.
   *  Parallel execution ordering of the league's teams is non-deterministic.
   *  As such the base value for each team's scan operation is similarly
   *  non-deterministic.
   */
  template <typename ArgType>
  KOKKOS_INLINE_FUNCTION ArgType
  team_scan(const ArgType& /*value*/, ArgType* const /*global_accum*/) const {
    // FIXME_OPENMPTARGET
    /*  // Make sure there is enough scratch space:
      using type =
        typename if_c<sizeof(ArgType) < TEAM_REDUCE_SIZE, ArgType, void>::type;

      volatile type * const work_value  = ((type*) m_exec.scratch_thread());

      *work_value = value ;

      memory_fence();

      if ( team_fan_in() ) {
        // The last thread to synchronize returns true, all other threads wait
      for team_fan_out()
        // m_team_base[0]                 == highest ranking team member
        // m_team_base[ m_team_size - 1 ] == lowest ranking team member
        //
        // 1) copy from lower to higher rank, initialize lowest rank to zero
        // 2) prefix sum from lowest to highest rank, skipping lowest rank

        type accum = 0 ;

        if ( global_accum ) {
          for ( int i = m_team_size ; i-- ; ) {
            type & val = *((type*) m_exec.pool_rev( m_team_base_rev + i
      )->scratch_thread()); accum += val ;
          }
          accum = atomic_fetch_add( global_accum , accum );
        }

        for ( int i = m_team_size ; i-- ; ) {
          type & val = *((type*) m_exec.pool_rev( m_team_base_rev + i
      )->scratch_thread()); const type offset = accum ; accum += val ; val =
      offset ;
        }

        memory_fence();
      }

      team_fan_out();

      return *work_value ;*/
    return ArgType();
  }

  /** \brief  Intra-team exclusive prefix sum with team_rank() ordering.
   *
   *  The highest rank thread can compute the reduction total as
   *    reduction_total = dev.team_scan( value ) + value ;
   */
  template <typename Type>
  KOKKOS_INLINE_FUNCTION Type team_scan(const Type& value) const {
    return this->template team_scan<Type>(value, 0);
  }

  //----------------------------------------
  // Private for the driver

 private:
  using space = execution_space::scratch_memory_space;

 public:
  // FIXME_OPENMPTARGET - 16 bytes at the begining of the scratch space for each
  // league is saved for reduction. It should actually be based on the ValueType
  // of the reduction variable.
  inline OpenMPTargetExecTeamMember(
      const int league_rank, const int league_size, const int team_size,
      const int vector_length  // const TeamPolicyInternal< OpenMPTarget,
                               // Properties ...> & team
      ,
      void* const glb_scratch, const int shmem_block_index,
      const int shmem_size_L0, const int shmem_size_L1)
      : m_team_scratch_size{shmem_size_L0, shmem_size_L1},
        m_team_rank(0),
        m_team_size(team_size),
        m_league_rank(league_rank),
        m_league_size(league_size),
        m_vector_length(vector_length),
        m_shmem_block_index(shmem_block_index),
        m_glb_scratch(glb_scratch) {
    const int omp_tid = omp_get_thread_num();
    m_team_shared     = scratch_memory_space(
        ((char*)glb_scratch +
         m_shmem_block_index *
             (shmem_size_L0 + shmem_size_L1 +
              ((shmem_size_L0 + shmem_size_L1) * 10 / 100) + 16)),
        shmem_size_L0,
        ((char*)glb_scratch +
         m_shmem_block_index *
             (shmem_size_L0 + shmem_size_L1 +
              ((shmem_size_L0 + shmem_size_L1) * 10 / 100) + 16)) +
            shmem_size_L0 + ((shmem_size_L0 + shmem_size_L1) * 10 / 100) + 16,
        shmem_size_L1);
    m_reduce_scratch =
        (char*)glb_scratch +
        shmem_block_index * (shmem_size_L0 + shmem_size_L1 +
                             ((shmem_size_L0 + shmem_size_L1) * 10 / 100) + 16);
    m_league_rank = league_rank;
    m_team_rank   = omp_tid;
    m_vector_lane = 0;
  }

  static inline int team_reduce_size() { return TEAM_REDUCE_SIZE; }
};

template <class... Properties>
class TeamPolicyInternal<Kokkos::Experimental::OpenMPTarget, Properties...>
    : public PolicyTraits<Properties...> {
 public:
  //! Tag this class as a kokkos execution policy
  using execution_policy = TeamPolicyInternal;

  using traits = PolicyTraits<Properties...>;

  //----------------------------------------

  template <class FunctorType>
  inline static int team_size_max(const FunctorType&, const ParallelForTag&) {
    return 256;
  }

  template <class FunctorType>
  inline static int team_size_max(const FunctorType&,
                                  const ParallelReduceTag&) {
    return 256;
  }

  template <class FunctorType, class ReducerType>
  inline static int team_size_max(const FunctorType&, const ReducerType&,
                                  const ParallelReduceTag&) {
    return 256;
  }

  template <class FunctorType>
  inline static int team_size_recommended(const FunctorType&,
                                          const ParallelForTag&) {
    return 128;
  }

  template <class FunctorType>
  inline static int team_size_recommended(const FunctorType&,
                                          const ParallelReduceTag&) {
    return 128;
  }

  template <class FunctorType, class ReducerType>
  inline static int team_size_recommended(const FunctorType&,
                                          const ReducerType&,
                                          const ParallelReduceTag&) {
    return 128;
  }

  //----------------------------------------

 private:
  int m_league_size;
  int m_team_size;
  int m_vector_length;
  int m_team_alloc;
  int m_team_iter;
  std::array<size_t, 2> m_team_scratch_size;
  std::array<size_t, 2> m_thread_scratch_size;
  bool m_tune_team_size;
  bool m_tune_vector_length;
  constexpr const static size_t default_team_size = 256;
  int m_chunk_size;

  inline void init(const int league_size_request, const int team_size_request,
                   const int vector_length_request) {
    m_league_size = league_size_request;

    // Minimum team size should be 32 for OpenMPTarget backend.
    if (team_size_request < 32) {
      Kokkos::Impl::OpenMPTarget_abort(
          "OpenMPTarget backend requires a minimum of 32 threads per team.\n");
    } else
      m_team_size = team_size_request;

    m_vector_length = vector_length_request;
    set_auto_chunk_size();
  }

  template <typename ExecSpace, typename... OtherProperties>
  friend class TeamPolicyInternal;

 public:
  inline bool impl_auto_team_size() const { return m_tune_team_size; }
  inline bool impl_auto_vector_length() const { return m_tune_vector_length; }
  inline void impl_set_team_size(const size_t size) { m_team_size = size; }
  inline void impl_set_vector_length(const size_t length) {
    m_tune_vector_length = length;
  }
  inline int impl_vector_length() const { return m_vector_length; }
  KOKKOS_DEPRECATED inline int vector_length() const {
    return impl_vector_length();
  }
  inline int team_size() const { return m_team_size; }
  inline int league_size() const { return m_league_size; }
  inline size_t scratch_size(const int& level, int team_size_ = -1) const {
    if (team_size_ < 0) team_size_ = m_team_size;
    return m_team_scratch_size[level] +
           team_size_ * m_thread_scratch_size[level];
  }

  inline Kokkos::Experimental::OpenMPTarget space() const {
    return Kokkos::Experimental::OpenMPTarget();
  }

  template <class... OtherProperties>
  TeamPolicyInternal(const TeamPolicyInternal<OtherProperties...>& p)
      : m_league_size(p.m_league_size),
        m_team_size(p.m_team_size),
        m_vector_length(p.m_vector_length),
        m_team_alloc(p.m_team_alloc),
        m_team_iter(p.m_team_iter),
        m_team_scratch_size(p.m_team_scratch_size),
        m_thread_scratch_size(p.m_thread_scratch_size),
        m_tune_team_size(p.m_tune_team_size),
        m_tune_vector_length(p.m_tune_vector_length),
        m_chunk_size(p.m_chunk_size) {}

  /** \brief  Specify league size, request team size */
  TeamPolicyInternal(typename traits::execution_space&, int league_size_request,
                     int team_size_request, int vector_length_request = 1)
      : m_team_scratch_size{0, 0},
        m_thread_scratch_size{0, 0},
        m_tune_team_size(false),
        m_tune_vector_length(false),
        m_chunk_size(0) {
    init(league_size_request, team_size_request, vector_length_request);
  }

  TeamPolicyInternal(typename traits::execution_space&, int league_size_request,
                     const Kokkos::AUTO_t& /* team_size_request */
                     ,
                     int vector_length_request = 1)
      : m_team_scratch_size{0, 0},
        m_thread_scratch_size{0, 0},
        m_tune_team_size(true),
        m_tune_vector_length(false),
        m_chunk_size(0) {
    init(league_size_request, default_team_size / vector_length_request,
         vector_length_request);
  }

  TeamPolicyInternal(typename traits::execution_space&, int league_size_request,
                     const Kokkos::AUTO_t& /* team_size_request */
                     ,
                     const Kokkos::AUTO_t& /* vector_length_request */)
      : m_team_scratch_size{0, 0},
        m_thread_scratch_size{0, 0},
        m_tune_team_size(true),
        m_tune_vector_length(true),
        m_chunk_size(0) {
    init(league_size_request, default_team_size, 1);
  }
  TeamPolicyInternal(typename traits::execution_space&, int league_size_request,
                     int team_size_request,
                     const Kokkos::AUTO_t& /* vector_length_request */)
      : m_team_scratch_size{0, 0},
        m_thread_scratch_size{0, 0},
        m_tune_team_size(false),
        m_tune_vector_length(true),
        m_chunk_size(0) {
    init(league_size_request, team_size_request, 1);
  }

  TeamPolicyInternal(int league_size_request, int team_size_request,
                     int vector_length_request = 1)
      : m_team_scratch_size{0, 0},
        m_thread_scratch_size{0, 0},
        m_tune_team_size(false),
        m_tune_vector_length(false),
        m_chunk_size(0) {
    init(league_size_request, team_size_request, vector_length_request);
  }

  TeamPolicyInternal(int league_size_request,
                     const Kokkos::AUTO_t& /* team_size_request */
                     ,
                     int vector_length_request = 1)
      : m_team_scratch_size{0, 0},
        m_thread_scratch_size{0, 0},
        m_tune_team_size(true),
        m_tune_vector_length(false),
        m_chunk_size(0) {
    init(league_size_request, default_team_size / vector_length_request,
         vector_length_request);
  }

  TeamPolicyInternal(int league_size_request,
                     const Kokkos::AUTO_t& /* team_size_request */
                     ,
                     const Kokkos::AUTO_t& /* vector_length_request */)
      : m_team_scratch_size{0, 0},
        m_thread_scratch_size{0, 0},
        m_tune_team_size(true),
        m_tune_vector_length(true),
        m_chunk_size(0) {
    init(league_size_request, default_team_size, 1);
  }
  TeamPolicyInternal(int league_size_request, int team_size_request,
                     const Kokkos::AUTO_t& /* vector_length_request */)
      : m_team_scratch_size{0, 0},
        m_thread_scratch_size{0, 0},
        m_tune_team_size(false),
        m_tune_vector_length(true),
        m_chunk_size(0) {
    init(league_size_request, team_size_request, 1);
  }
  inline static size_t vector_length_max() {
    return 32; /* TODO: this is bad. Need logic that is compiler and backend
                  aware */
  }
  inline int team_alloc() const { return m_team_alloc; }
  inline int team_iter() const { return m_team_iter; }

  inline int chunk_size() const { return m_chunk_size; }

  /** \brief set chunk_size to a discrete value*/
  inline TeamPolicyInternal& set_chunk_size(
      typename traits::index_type chunk_size_) {
    m_chunk_size = chunk_size_;
    return *this;
  }

  /** \brief set per team scratch size for a specific level of the scratch
   * hierarchy */
  inline TeamPolicyInternal& set_scratch_size(const int& level,
                                              const PerTeamValue& per_team) {
    m_team_scratch_size[level] = per_team.value;
    return *this;
  }

  /** \brief set per thread scratch size for a specific level of the scratch
   * hierarchy */
  inline TeamPolicyInternal& set_scratch_size(
      const int& level, const PerThreadValue& per_thread) {
    m_thread_scratch_size[level] = per_thread.value;
    return *this;
  }

  /** \brief set per thread and per team scratch size for a specific level of
   * the scratch hierarchy */
  inline TeamPolicyInternal& set_scratch_size(
      const int& level, const PerTeamValue& per_team,
      const PerThreadValue& per_thread) {
    m_team_scratch_size[level]   = per_team.value;
    m_thread_scratch_size[level] = per_thread.value;
    return *this;
  }

 private:
  /** \brief finalize chunk_size if it was set to AUTO*/
  inline void set_auto_chunk_size() {
    int concurrency = 2048 * 128;

    if (concurrency == 0) concurrency = 1;

    if (m_chunk_size > 0) {
      if (!Impl::is_integral_power_of_two(m_chunk_size))
        Kokkos::abort("TeamPolicy blocking granularity must be power of two");
    }

    int new_chunk_size = 1;
    while (new_chunk_size * 100 * concurrency < m_league_size)
      new_chunk_size *= 2;
    if (new_chunk_size < 128) {
      new_chunk_size = 1;
      while ((new_chunk_size * 40 * concurrency < m_league_size) &&
             (new_chunk_size < 128))
        new_chunk_size *= 2;
    }
    m_chunk_size = new_chunk_size;
  }

 public:
  using member_type = Impl::OpenMPTargetExecTeamMember;
};
}  // namespace Impl

}  // namespace Kokkos

namespace Kokkos {

template <typename iType>
KOKKOS_INLINE_FUNCTION Impl::TeamThreadRangeBoundariesStruct<
    iType, Impl::OpenMPTargetExecTeamMember>
TeamThreadRange(const Impl::OpenMPTargetExecTeamMember& thread,
                const iType& count) {
  return Impl::TeamThreadRangeBoundariesStruct<
      iType, Impl::OpenMPTargetExecTeamMember>(thread, count);
}

template <typename iType1, typename iType2>
KOKKOS_INLINE_FUNCTION Impl::TeamThreadRangeBoundariesStruct<
    typename std::common_type<iType1, iType2>::type,
    Impl::OpenMPTargetExecTeamMember>
TeamThreadRange(const Impl::OpenMPTargetExecTeamMember& thread,
                const iType1& begin, const iType2& end) {
  using iType = typename std::common_type<iType1, iType2>::type;
  return Impl::TeamThreadRangeBoundariesStruct<
      iType, Impl::OpenMPTargetExecTeamMember>(thread, iType(begin),
                                               iType(end));
}

template <typename iType>
KOKKOS_INLINE_FUNCTION Impl::ThreadVectorRangeBoundariesStruct<
    iType, Impl::OpenMPTargetExecTeamMember>
ThreadVectorRange(const Impl::OpenMPTargetExecTeamMember& thread,
                  const iType& count) {
  return Impl::ThreadVectorRangeBoundariesStruct<
      iType, Impl::OpenMPTargetExecTeamMember>(thread, count);
}

template <typename iType1, typename iType2>
KOKKOS_INLINE_FUNCTION Impl::ThreadVectorRangeBoundariesStruct<
    typename std::common_type<iType1, iType2>::type,
    Impl::OpenMPTargetExecTeamMember>
ThreadVectorRange(const Impl::OpenMPTargetExecTeamMember& thread,
                  const iType1& arg_begin, const iType2& arg_end) {
  using iType = typename std::common_type<iType1, iType2>::type;
  return Impl::ThreadVectorRangeBoundariesStruct<
      iType, Impl::OpenMPTargetExecTeamMember>(thread, iType(arg_begin),
                                               iType(arg_end));
}

template <typename iType>
KOKKOS_INLINE_FUNCTION Impl::TeamVectorRangeBoundariesStruct<
    iType, Impl::OpenMPTargetExecTeamMember>
TeamVectorRange(const Impl::OpenMPTargetExecTeamMember& thread,
                const iType& count) {
  return Impl::TeamVectorRangeBoundariesStruct<
      iType, Impl::OpenMPTargetExecTeamMember>(thread, count);
}

template <typename iType1, typename iType2>
KOKKOS_INLINE_FUNCTION Impl::TeamVectorRangeBoundariesStruct<
    typename std::common_type<iType1, iType2>::type,
    Impl::OpenMPTargetExecTeamMember>
TeamVectorRange(const Impl::OpenMPTargetExecTeamMember& thread,
                const iType1& arg_begin, const iType2& arg_end) {
  using iType = typename std::common_type<iType1, iType2>::type;
  return Impl::TeamVectorRangeBoundariesStruct<
      iType, Impl::OpenMPTargetExecTeamMember>(thread, iType(arg_begin),
                                               iType(arg_end));
}

KOKKOS_INLINE_FUNCTION
Impl::ThreadSingleStruct<Impl::OpenMPTargetExecTeamMember> PerTeam(
    const Impl::OpenMPTargetExecTeamMember& thread) {
  return Impl::ThreadSingleStruct<Impl::OpenMPTargetExecTeamMember>(thread);
}

KOKKOS_INLINE_FUNCTION
Impl::VectorSingleStruct<Impl::OpenMPTargetExecTeamMember> PerThread(
    const Impl::OpenMPTargetExecTeamMember& thread) {
  return Impl::VectorSingleStruct<Impl::OpenMPTargetExecTeamMember>(thread);
}
}  // namespace Kokkos

namespace Kokkos {

/** \brief  Inter-thread parallel_for. Executes lambda(iType i) for each
 * i=0..N-1.
 *
 * The range i=0..N-1 is mapped to all threads of the the calling thread team.
 */
template <typename iType, class Lambda>
KOKKOS_INLINE_FUNCTION void parallel_for(
    const Impl::TeamThreadRangeBoundariesStruct<
        iType, Impl::OpenMPTargetExecTeamMember>& loop_boundaries,
    const Lambda& lambda) {
#pragma omp for nowait schedule(static, 1)
  for (iType i = loop_boundaries.start; i < loop_boundaries.end; i++) lambda(i);
}

/** \brief  Inter-thread vector parallel_reduce. Executes lambda(iType i,
 * ValueType & val) for each i=0..N-1.
 *
 * The range i=0..N-1 is mapped to all threads of the the calling thread team
 * and a summation of val is performed and put into result.
 */
template <typename iType, class Lambda, typename ValueType>
KOKKOS_INLINE_FUNCTION void parallel_reduce(
    const Impl::TeamThreadRangeBoundariesStruct<
        iType, Impl::OpenMPTargetExecTeamMember>& loop_boundaries,
    const Lambda& lambda, ValueType& result) {
  ValueType* tmp_scratch =
      static_cast<ValueType*>(loop_boundaries.team.impl_reduce_scratch());
#pragma omp barrier
  tmp_scratch[0] = ValueType();
#pragma omp barrier

#pragma omp for reduction(+ : tmp_scratch[:1]) schedule(static, 1)
  for (iType i = loop_boundaries.start; i < loop_boundaries.end; i++) {
    ValueType tmp = ValueType();
    lambda(i, tmp);
    tmp_scratch[0] += tmp;
  }

  result = tmp_scratch[0];
}

/** \brief  Intra-thread vector parallel_reduce. Executes lambda(iType i,
 * ValueType & val) for each i=0..N-1.
 *
 * The range i=0..N-1 is mapped to all vector lanes of the the calling thread
 * and a reduction of val is performed using JoinType(ValueType& val, const
 * ValueType& update) and put into init_result. The input value of init_result
 * is used as initializer for temporary variables of ValueType. Therefore the
 * input value should be the neutral element with respect to the join operation
 * (e.g. '0 for +-' or '1 for *').
 */
template <typename iType, class Lambda, typename ValueType, class JoinType>
KOKKOS_INLINE_FUNCTION void parallel_reduce(
    const Impl::TeamThreadRangeBoundariesStruct<
        iType, Impl::OpenMPTargetExecTeamMember>& loop_boundaries,
    const Lambda& lambda, const JoinType& join, ValueType& init_result) {
  ValueType result = init_result;

  for (iType i = loop_boundaries.start; i < loop_boundaries.end;
       i += loop_boundaries.increment) {
    ValueType tmp = ValueType();
    lambda(i, tmp);
    join(result, tmp);
  }

  // init_result = loop_boundaries.thread.team_reduce(result,join);
}

// This is largely the same code as in HIP and CUDA except for the member name
template <typename iType, class FunctorType>
KOKKOS_INLINE_FUNCTION void parallel_scan(
    const Impl::TeamThreadRangeBoundariesStruct<
        iType, Impl::OpenMPTargetExecTeamMember>& loop_bounds,
    const FunctorType& lambda) {
  // Extract value_type from lambda
  using value_type = typename Kokkos::Impl::FunctorAnalysis<
      Kokkos::Impl::FunctorPatternInterface::SCAN, void,
      FunctorType>::value_type;

  const auto start = loop_bounds.start;
  const auto end   = loop_bounds.end;
  // Note this thing is called .member in the CUDA specialization of
  // TeamThreadRangeBoundariesStruct
  auto& member         = loop_bounds.team;
  const auto team_size = member.team_size();
  const auto team_rank = member.team_rank();
  const auto nchunk    = (end - start + team_size - 1) / team_size;
  value_type accum     = 0;
  // each team has to process one or more chunks of the prefix scan
  for (iType i = 0; i < nchunk; ++i) {
    auto ii = start + i * team_size + team_rank;
    // local accumulation for this chunk
    value_type local_accum = 0;
    // user updates value with prefix value
    if (ii < loop_bounds.end) lambda(ii, local_accum, false);
    // perform team scan
    local_accum = member.team_scan(local_accum);
    // add this blocks accum to total accumulation
    auto val = accum + local_accum;
    // user updates their data with total accumulation
    if (ii < loop_bounds.end) lambda(ii, val, true);
    // the last value needs to be propogated to next chunk
    if (team_rank == team_size - 1) accum = val;
    // broadcast last value to rest of the team
    member.team_broadcast(accum, team_size - 1);
  }
}

}  // namespace Kokkos

namespace Kokkos {
/** \brief  Intra-thread vector parallel_for. Executes lambda(iType i) for each
 * i=0..N-1.
 *
 * The range i=0..N-1 is mapped to all vector lanes of the the calling thread.
 */
template <typename iType, class Lambda>
KOKKOS_INLINE_FUNCTION void parallel_for(
    const Impl::ThreadVectorRangeBoundariesStruct<
        iType, Impl::OpenMPTargetExecTeamMember>& loop_boundaries,
    const Lambda& lambda) {
#pragma omp simd
  for (iType i = loop_boundaries.start; i < loop_boundaries.end; i++) lambda(i);
}

/** \brief  Intra-thread vector parallel_reduce. Executes lambda(iType i,
 * ValueType & val) for each i=0..N-1.
 *
 * The range i=0..N-1 is mapped to all vector lanes of the the calling thread
 * and a summation of val is performed and put into result.
 */
template <typename iType, class Lambda, typename ValueType>
KOKKOS_INLINE_FUNCTION void parallel_reduce(
    const Impl::ThreadVectorRangeBoundariesStruct<
        iType, Impl::OpenMPTargetExecTeamMember>& loop_boundaries,
    const Lambda& lambda, ValueType& result) {
  ValueType vector_reduce = ValueType();
#pragma omp simd reduction(+ : vector_reduce)
  for (iType i = loop_boundaries.start; i < loop_boundaries.end; i++) {
    ValueType tmp = ValueType();
    lambda(i, tmp);
    vector_reduce += tmp;
  }
  result = vector_reduce;
}

/** \brief  Intra-thread vector parallel_reduce. Executes lambda(iType i,
 * ValueType & val) for each i=0..N-1.
 *
 * The range i=0..N-1 is mapped to all vector lanes of the the calling thread
 * and a reduction of val is performed using JoinType(ValueType& val, const
 * ValueType& update) and put into init_result. The input value of init_result
 * is used as initializer for temporary variables of ValueType. Therefore the
 * input value should be the neutral element with respect to the join operation
 * (e.g. '0 for +-' or '1 for *').
 */
template <typename iType, class Lambda, typename ValueType, class JoinType>
KOKKOS_INLINE_FUNCTION void parallel_reduce(
    const Impl::ThreadVectorRangeBoundariesStruct<
        iType, Impl::OpenMPTargetExecTeamMember>& loop_boundaries,
    const Lambda& lambda, const JoinType& join, ValueType& init_result) {
  ValueType result = init_result;
#ifdef KOKKOS_ENABLE_PRAGMA_IVDEP
#pragma ivdep
#endif
  for (iType i = loop_boundaries.start; i < loop_boundaries.end; i++) {
    ValueType tmp = ValueType();
    lambda(i, tmp);
    join(result, tmp);
  }
  init_result = result;
}

/** \brief  Intra-thread vector parallel exclusive prefix sum. Executes
 * lambda(iType i, ValueType & val, bool final) for each i=0..N-1.
 *
 * The range i=0..N-1 is mapped to all vector lanes in the thread and a scan
 * operation is performed. Depending on the target execution space the operator
 * might be called twice: once with final=false and once with final=true. When
 * final==true val contains the prefix sum value. The contribution of this "i"
 * needs to be added to val no matter whether final==true or not. In a serial
 * execution (i.e. team_size==1) the operator is only called once with
 * final==true. Scan_val will be set to the final sum value over all vector
 * lanes.
 */
template <typename iType, class FunctorType>
KOKKOS_INLINE_FUNCTION void parallel_scan(
    const Impl::ThreadVectorRangeBoundariesStruct<
        iType, Impl::OpenMPTargetExecTeamMember>& loop_boundaries,
    const FunctorType& lambda) {
  using ValueTraits = Kokkos::Impl::FunctorValueTraits<FunctorType, void>;
  using value_type  = typename ValueTraits::value_type;

  value_type scan_val = value_type();

#ifdef KOKKOS_ENABLE_PRAGMA_IVDEP
#pragma ivdep
#endif
  for (iType i = loop_boundaries.start; i < loop_boundaries.end;
       i += loop_boundaries.increment) {
    lambda(i, scan_val, true);
  }
}

}  // namespace Kokkos

namespace Kokkos {
/** \brief  Intra-team vector parallel_for. Executes lambda(iType i) for each
 * i=0..N-1.
 *
 * The range i=0..N-1 is mapped to all vector lanes of the the calling team.
 */
template <typename iType, class Lambda>
KOKKOS_INLINE_FUNCTION void parallel_for(
    const Impl::TeamVectorRangeBoundariesStruct<
        iType, Impl::OpenMPTargetExecTeamMember>& loop_boundaries,
    const Lambda& lambda) {
<<<<<<< HEAD
#pragma omp for simd nowait
=======
#pragma omp for simd nowait schedule(static, 1)
>>>>>>> 02ec7b89
  for (iType i = loop_boundaries.start; i < loop_boundaries.end; i++) lambda(i);
}

/** \brief  Intra-team vector parallel_reduce. Executes lambda(iType i,
 * ValueType & val) for each i=0..N-1.
 *
 * The range i=0..N-1 is mapped to all vector lanes of the the calling team
 * and a summation of val is performed and put into result.
 */
template <typename iType, class Lambda, typename ValueType>
KOKKOS_INLINE_FUNCTION void parallel_reduce(
    const Impl::TeamVectorRangeBoundariesStruct<
        iType, Impl::OpenMPTargetExecTeamMember>& loop_boundaries,
    const Lambda& lambda, ValueType& result) {
  ValueType* tmp_scratch =
      static_cast<ValueType*>(loop_boundaries.team.impl_reduce_scratch());
#pragma omp barrier
  tmp_scratch[0] = ValueType();
#pragma omp barrier

#pragma omp for simd reduction(+ : tmp_scratch[:1])
  for (iType i = loop_boundaries.start; i < loop_boundaries.end; i++) {
    ValueType tmp = ValueType();
    lambda(i, tmp);
    tmp_scratch[0] += tmp;
  }
  result = tmp_scratch[0];
}
}  // namespace Kokkos

namespace Kokkos {

template <class FunctorType>
KOKKOS_INLINE_FUNCTION void single(
    const Impl::VectorSingleStruct<Impl::OpenMPTargetExecTeamMember>&
    /*single_struct*/,
    const FunctorType& lambda) {
  lambda();
}

template <class FunctorType>
KOKKOS_INLINE_FUNCTION void single(
    const Impl::ThreadSingleStruct<Impl::OpenMPTargetExecTeamMember>&
        single_struct,
    const FunctorType& lambda) {
  if (single_struct.team_member.team_rank() == 0) lambda();
}

template <class FunctorType, class ValueType>
KOKKOS_INLINE_FUNCTION void single(
    const Impl::VectorSingleStruct<Impl::OpenMPTargetExecTeamMember>&
    /*single_struct*/,
    const FunctorType& lambda, ValueType& val) {
  lambda(val);
}

template <class FunctorType, class ValueType>
KOKKOS_INLINE_FUNCTION void single(
    const Impl::ThreadSingleStruct<Impl::OpenMPTargetExecTeamMember>&
        single_struct,
    const FunctorType& lambda, ValueType& val) {
  if (single_struct.team_member.team_rank() == 0) {
    lambda(val);
  }
  single_struct.team_member.team_broadcast(val, 0);
}
}  // namespace Kokkos

#endif /* #ifndef KOKKOS_OPENMPTARGETEXEC_HPP */<|MERGE_RESOLUTION|>--- conflicted
+++ resolved
@@ -1361,11 +1361,7 @@
     const Impl::TeamVectorRangeBoundariesStruct<
         iType, Impl::OpenMPTargetExecTeamMember>& loop_boundaries,
     const Lambda& lambda) {
-<<<<<<< HEAD
-#pragma omp for simd nowait
-=======
 #pragma omp for simd nowait schedule(static, 1)
->>>>>>> 02ec7b89
   for (iType i = loop_boundaries.start; i < loop_boundaries.end; i++) lambda(i);
 }
 
