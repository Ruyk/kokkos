--- conflicted
+++ resolved
@@ -75,49 +75,6 @@
   }
 };
 
-<<<<<<< HEAD
-//===================These 3 are actually implemented ================
-
-//DDS
-template <>
-struct DeepCopy<Kokkos::Experimental::SYCLDeviceUSMSpace,
-                Kokkos::Experimental::SYCLDeviceUSMSpace,
-                Kokkos::Experimental::SYCL> {
-  DeepCopy(void* dst, const void* src, size_t);
-  DeepCopy(const Kokkos::Experimental::SYCL&, void* dst, const void* src,
-           size_t);
-};
-
-//HDS
-template <>
-struct DeepCopy<Kokkos::HostSpace, Kokkos::Experimental::SYCLDeviceUSMSpace,
-                Kokkos::Experimental::SYCL> {
-  DeepCopy(void* dst, const void* src, size_t);
-  DeepCopy(const Kokkos::Experimental::SYCL&, void* dst, const void* src,
-           size_t);
-};
-
-//DHS
-template <>
-struct DeepCopy<Kokkos::Experimental::SYCLDeviceUSMSpace, Kokkos::HostSpace,
-                Kokkos::Experimental::SYCL> {
-  DeepCopy(void* dst, const void* src, size_t);
-  DeepCopy(const Kokkos::Experimental::SYCL&, void* dst, const void* src,
-           size_t);
-};
-
-//====================================================================
-// These ones are for any ExecutionSpace & they redirect to the DeepCopy
-// operation of the SYCL ExecutionSpace
-
-template <class ExecutionSpace>
-struct DeepCopy<Kokkos::Experimental::SYCLDeviceUSMSpace,
-                Kokkos::Experimental::SYCLDeviceUSMSpace, ExecutionSpace> {
-  DeepCopy(void* dst, const void* src, size_t n) {
-    (void)DeepCopy<Kokkos::Experimental::SYCLDeviceUSMSpace,
-                   Kokkos::Experimental::SYCLDeviceUSMSpace,
-                   Kokkos::Experimental::SYCL>(dst, src, n);
-=======
 void DeepCopySYCL(void* dst, const void* src, size_t n);
 void DeepCopyAsyncSYCL(const Kokkos::Experimental::SYCL& instance, void* dst,
                        const void* src, size_t n);
@@ -151,7 +108,6 @@
   DeepCopy(const Kokkos::Experimental::SYCL& instance, void* dst,
            const void* src, size_t n) {
     DeepCopyAsyncSYCL(instance, dst, src, n);
->>>>>>> 962ed6b0
   }
 };
 
@@ -197,161 +153,6 @@
     exec.fence(fence_string());
     DeepCopyAsyncSYCL(dst, src, n);
   }
-<<<<<<< HEAD
-};
-
-//====================================================================
-// These all just use the methods defined by other DeepCopy structs above.
-
-template <>
-struct DeepCopy<Experimental::SYCLSharedUSMSpace,
-                Experimental::SYCLSharedUSMSpace, Kokkos::Experimental::SYCL>
-    : public DeepCopy<Experimental::SYCLDeviceUSMSpace,
-                      Experimental::SYCLDeviceUSMSpace,
-                      Kokkos::Experimental::SYCL> {
-  using DeepCopy<Experimental::SYCLDeviceUSMSpace,
-                 Experimental::SYCLDeviceUSMSpace,
-                 Kokkos::Experimental::SYCL>::DeepCopy;
-};
-
-template <>
-struct DeepCopy<Experimental::SYCLSharedUSMSpace, HostSpace,
-                Kokkos::Experimental::SYCL>
-    : public DeepCopy<Experimental::SYCLDeviceUSMSpace, HostSpace,
-                      Kokkos::Experimental::SYCL> {
-  using DeepCopy<Experimental::SYCLDeviceUSMSpace, HostSpace,
-                 Kokkos::Experimental::SYCL>::DeepCopy;
-};
-
-template <>
-struct DeepCopy<HostSpace, Experimental::SYCLSharedUSMSpace,
-                Kokkos::Experimental::SYCL>
-    : public DeepCopy<HostSpace, Experimental::SYCLDeviceUSMSpace,
-                      Kokkos::Experimental::SYCL> {
-  using DeepCopy<HostSpace, Experimental::SYCLDeviceUSMSpace,
-                 Kokkos::Experimental::SYCL>::DeepCopy;
-};
-
-template <>
-struct DeepCopy<Experimental::SYCLSharedUSMSpace,
-                Experimental::SYCLDeviceUSMSpace, Kokkos::Experimental::SYCL>
-    : public DeepCopy<Experimental::SYCLDeviceUSMSpace,
-                      Experimental::SYCLDeviceUSMSpace,
-                      Kokkos::Experimental::SYCL> {
-  using DeepCopy<Experimental::SYCLDeviceUSMSpace,
-                 Experimental::SYCLDeviceUSMSpace,
-                 Kokkos::Experimental::SYCL>::DeepCopy;
-};
-
-template <>
-struct DeepCopy<Experimental::SYCLDeviceUSMSpace,
-                Experimental::SYCLSharedUSMSpace, Kokkos::Experimental::SYCL>
-    : public DeepCopy<Experimental::SYCLDeviceUSMSpace,
-                      Experimental::SYCLDeviceUSMSpace,
-                      Kokkos::Experimental::SYCL> {
-  using DeepCopy<Experimental::SYCLDeviceUSMSpace,
-                 Experimental::SYCLDeviceUSMSpace,
-                 Kokkos::Experimental::SYCL>::DeepCopy;
-};
-
-// Need to add permutations for:
-// HostUSM - HostUSM
-// HostUSM - Host
-// Host       - HostUSM
-//
-// HostUSM - SharedUSM
-// HostUSM - DeviceUSM
-//
-// DeviceUSM     - HostUSM
-// SharedUSM     - HostUSM
-
-template <>
-struct DeepCopy<Experimental::SYCLHostUSMSpace,
-                Experimental::SYCLHostUSMSpace, Kokkos::Experimental::SYCL>
-    : public DeepCopy<Experimental::SYCLDeviceUSMSpace,
-                      Experimental::SYCLDeviceUSMSpace,
-                      Kokkos::Experimental::SYCL> {
-  using DeepCopy<Experimental::SYCLDeviceUSMSpace,
-                 Experimental::SYCLDeviceUSMSpace,
-                 Kokkos::Experimental::SYCL>::DeepCopy;
-};
-
-template <>
-struct DeepCopy<Experimental::SYCLHostUSMSpace, HostSpace,
-                Kokkos::Experimental::SYCL>
-    : public DeepCopy<Experimental::SYCLDeviceUSMSpace, HostSpace,
-                      Kokkos::Experimental::SYCL> {
-  using DeepCopy<Experimental::SYCLDeviceUSMSpace, HostSpace,
-                 Kokkos::Experimental::SYCL>::DeepCopy;
-};
-
-template <>
-struct DeepCopy<HostSpace, Experimental::SYCLHostUSMSpace,
-                Kokkos::Experimental::SYCL>
-    : public DeepCopy<HostSpace, Experimental::SYCLDeviceUSMSpace,
-                      Kokkos::Experimental::SYCL> {
-  using DeepCopy<HostSpace, Experimental::SYCLDeviceUSMSpace,
-                 Kokkos::Experimental::SYCL>::DeepCopy;
-};
-
-template <>
-struct DeepCopy<Experimental::SYCLHostUSMSpace,
-                Experimental::SYCLSharedUSMSpace, Kokkos::Experimental::SYCL>
-    : public DeepCopy<Experimental::SYCLDeviceUSMSpace,
-                      Experimental::SYCLDeviceUSMSpace,
-                      Kokkos::Experimental::SYCL> {
-  using DeepCopy<Experimental::SYCLDeviceUSMSpace,
-                 Experimental::SYCLDeviceUSMSpace,
-                 Kokkos::Experimental::SYCL>::DeepCopy;
-};
-
-template <>
-struct DeepCopy<Experimental::SYCLHostUSMSpace,
-                Experimental::SYCLDeviceUSMSpace, Kokkos::Experimental::SYCL>
-    : public DeepCopy<Experimental::SYCLDeviceUSMSpace,
-                      Experimental::SYCLDeviceUSMSpace,
-                      Kokkos::Experimental::SYCL> {
-  using DeepCopy<Experimental::SYCLDeviceUSMSpace,
-                 Experimental::SYCLDeviceUSMSpace,
-                 Kokkos::Experimental::SYCL>::DeepCopy;
-};
-
-template <>
-struct DeepCopy<Experimental::SYCLSharedUSMSpace,
-                Experimental::SYCLHostUSMSpace, Kokkos::Experimental::SYCL>
-    : public DeepCopy<Experimental::SYCLDeviceUSMSpace,
-                      Experimental::SYCLDeviceUSMSpace,
-                      Kokkos::Experimental::SYCL> {
-  using DeepCopy<Experimental::SYCLDeviceUSMSpace,
-                 Experimental::SYCLDeviceUSMSpace,
-                 Kokkos::Experimental::SYCL>::DeepCopy;
-};
-
-template <>
-struct DeepCopy<Experimental::SYCLDeviceUSMSpace,
-                Experimental::SYCLHostUSMSpace, Kokkos::Experimental::SYCL>
-    : public DeepCopy<Experimental::SYCLDeviceUSMSpace,
-                      Experimental::SYCLDeviceUSMSpace,
-                      Kokkos::Experimental::SYCL> {
-  using DeepCopy<Experimental::SYCLDeviceUSMSpace,
-                 Experimental::SYCLDeviceUSMSpace,
-                 Kokkos::Experimental::SYCL>::DeepCopy;
-};
-
-
-
-// ======================================================================
-
-template <class ExecutionSpace>
-struct DeepCopy<Experimental::SYCLDeviceUSMSpace,
-                Experimental::SYCLSharedUSMSpace, ExecutionSpace>
-    : public DeepCopy<Experimental::SYCLDeviceUSMSpace,
-                      Experimental::SYCLDeviceUSMSpace, ExecutionSpace> {
-  using DeepCopy<Experimental::SYCLDeviceUSMSpace,
-                 Experimental::SYCLDeviceUSMSpace, ExecutionSpace>::DeepCopy;
-};
-=======
->>>>>>> 962ed6b0
 
  private:
   static const std::string& fence_string() {
@@ -387,82 +188,6 @@
   }
 };
 
-
-template <class ExecutionSpace>
-struct DeepCopy<Experimental::SYCLHostUSMSpace,
-                Experimental::SYCLHostUSMSpace, ExecutionSpace>
-    : public DeepCopy<Experimental::SYCLDeviceUSMSpace,
-                      Experimental::SYCLDeviceUSMSpace,
-                      ExecutionSpace> {
-  using DeepCopy<Experimental::SYCLDeviceUSMSpace,
-                 Experimental::SYCLDeviceUSMSpace,
-                 ExecutionSpace>::DeepCopy;
-};
-
-template <class ExecutionSpace>
-struct DeepCopy<Experimental::SYCLHostUSMSpace, HostSpace,
-                ExecutionSpace>
-    : public DeepCopy<Experimental::SYCLDeviceUSMSpace, HostSpace,
-                      ExecutionSpace> {
-  using DeepCopy<Experimental::SYCLDeviceUSMSpace, HostSpace,
-                 ExecutionSpace>::DeepCopy;
-};
-
-template <class ExecutionSpace>
-struct DeepCopy<HostSpace, Experimental::SYCLHostUSMSpace,
-                ExecutionSpace>
-    : public DeepCopy<HostSpace, Experimental::SYCLDeviceUSMSpace,
-                      ExecutionSpace> {
-  using DeepCopy<HostSpace, Experimental::SYCLDeviceUSMSpace,
-                 ExecutionSpace>::DeepCopy;
-};
-
-template <class ExecutionSpace>
-struct DeepCopy<Experimental::SYCLHostUSMSpace,
-                Experimental::SYCLSharedUSMSpace, ExecutionSpace>
-    : public DeepCopy<Experimental::SYCLDeviceUSMSpace,
-                      Experimental::SYCLDeviceUSMSpace,
-                      ExecutionSpace> {
-  using DeepCopy<Experimental::SYCLDeviceUSMSpace,
-                 Experimental::SYCLDeviceUSMSpace,
-                 ExecutionSpace>::DeepCopy;
-};
-
-template <class ExecutionSpace>
-struct DeepCopy<Experimental::SYCLHostUSMSpace,
-                Experimental::SYCLDeviceUSMSpace, ExecutionSpace>
-    : public DeepCopy<Experimental::SYCLDeviceUSMSpace,
-                      Experimental::SYCLDeviceUSMSpace,
-                      ExecutionSpace> {
-  using DeepCopy<Experimental::SYCLDeviceUSMSpace,
-                 Experimental::SYCLDeviceUSMSpace,
-                 ExecutionSpace>::DeepCopy;
-};
-
-template <class ExecutionSpace>
-struct DeepCopy<Experimental::SYCLSharedUSMSpace,
-                Experimental::SYCLHostUSMSpace, ExecutionSpace>
-    : public DeepCopy<Experimental::SYCLDeviceUSMSpace,
-                      Experimental::SYCLDeviceUSMSpace,
-                      ExecutionSpace> {
-  using DeepCopy<Experimental::SYCLDeviceUSMSpace,
-                 Experimental::SYCLDeviceUSMSpace,
-                 ExecutionSpace>::DeepCopy;
-};
-
-template <class ExecutionSpace>
-struct DeepCopy<Experimental::SYCLDeviceUSMSpace,
-                Experimental::SYCLHostUSMSpace, ExecutionSpace>
-    : public DeepCopy<Experimental::SYCLDeviceUSMSpace,
-                      Experimental::SYCLDeviceUSMSpace,
-                      ExecutionSpace> {
-  using DeepCopy<Experimental::SYCLDeviceUSMSpace,
-                 Experimental::SYCLDeviceUSMSpace,
-                 ExecutionSpace>::DeepCopy;
-};
-
-
-
 }  // namespace Impl
 }  // namespace Kokkos
 #endif
