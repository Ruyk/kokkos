--- conflicted
+++ resolved
@@ -130,53 +130,12 @@
     size_t reserve(size_t n);
 
    private:
-<<<<<<< HEAD
-    using AllocationSpace =
-        std::conditional_t<Kind == sycl::usm::alloc::device,
-                           Kokkos::Experimental::SYCLDeviceUSMSpace,
-                           std::conditional_t<Kind == sycl::usm::alloc::shared,
-                                              Kokkos::Experimental::SYCLSharedUSMSpace,
-                                              Kokkos::Experimental::SYCLHostUSMSpace>>;
-
-    // This will memcpy an object T into memory held by this object
-    // returns: a T* to that object
-    //
-    // Note:  it is UB to dereference this pointer with an object that is
-    // not an implicit-lifetime nor trivially-copyable type, but presumably much
-    // faster because we can use USM device memory
-    template <typename T>
-    T* memcpy_from(const T& t) {
-      reserve(sizeof(T));
-      sycl::event memcopied = m_q->memcpy(m_data, std::addressof(t), sizeof(T));
-      fence(memcopied);
-
-      m_size = sizeof(T);
-      return reinterpret_cast<T*>(m_data);
-    }
-
-    // This will copy-constuct an object T into memory held by this object
-    // returns: a unique_ptr<T, destruct_delete> that will call the
-    // destructor on the type when it goes out of scope.
-    //
-    // Note:  This will not work with USM device memory
-    template <typename T>
-    T* copy_construct_from(const T& t) {
-      static_assert(Kind != sycl::usm::alloc::device,
-                    "Cannot copy construct into USM device memory");
-
-      reserve(sizeof(T));
-
-      m_size = sizeof(T);
-      return new (m_data) T(t);
-    }
-=======
     using AllocationSpace = std::conditional_t<
         Kind == sycl::usm::alloc::device,
         Kokkos::Experimental::SYCLDeviceUSMSpace,
         std::conditional_t<Kind == sycl::usm::alloc::shared,
                            Kokkos::Experimental::SYCLSharedUSMSpace,
                            Kokkos::Experimental::SYCLHostUSMSpace>>;
->>>>>>> 962ed6b0
 
    public:
     // Performs either sycl::memcpy (for USM device memory) or std::memcpy
