--- conflicted
+++ resolved
@@ -422,13 +422,8 @@
 
       cgh.parallel_for(
           sycl::nd_range<2>(
-<<<<<<< HEAD
-              sycl::range<2>(m_vector_size, m_league_size * m_team_size),
-              sycl::range<2>(m_vector_size, m_team_size)),
-=======
               sycl::range<2>(m_team_size, m_league_size * m_vector_size),
               sycl::range<2>(m_team_size, m_vector_size)),
->>>>>>> 962ed6b0
           [=](sycl::nd_item<2> item) {
 #ifdef KOKKOS_ENABLE_DEBUG
             if (item.get_sub_group().get_local_range() %
@@ -672,13 +667,8 @@
 
         cgh.parallel_for(
             sycl::nd_range<2>(
-<<<<<<< HEAD
-                sycl::range<2>(m_vector_size, m_league_size * m_team_size),
-                sycl::range<2>(m_vector_size, m_team_size)),
-=======
                 sycl::range<2>(m_team_size, m_league_size * m_vector_size),
                 sycl::range<2>(m_team_size, m_vector_size)),
->>>>>>> 962ed6b0
             [=](sycl::nd_item<2> item) {
 #ifdef KOKKOS_ENABLE_DEBUG
               if (item.get_sub_group().get_local_range() %
