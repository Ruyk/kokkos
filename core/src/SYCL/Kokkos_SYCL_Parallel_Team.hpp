/*
//@HEADER
// ************************************************************************
//
//                        Kokkos v. 3.0
//       Copyright (2020) National Technology & Engineering
//               Solutions of Sandia, LLC (NTESS).
//
// Under the terms of Contract DE-NA0003525 with NTESS,
// the U.S. Government retains certain rights in this software.
//
// Redistribution and use in source and binary forms, with or without
// modification, are permitted provided that the following conditions are
// met:
//
// 1. Redistributions of source code must retain the above copyright
// notice, this list of conditions and the following disclaimer.
//
// 2. Redistributions in binary form must reproduce the above copyright
// notice, this list of conditions and the following disclaimer in the
// documentation and/or other materials provided with the distribution.
//
// 3. Neither the name of the Corporation nor the names of the
// contributors may be used to endorse or promote products derived from
// this software without specific prior written permission.
//
// THIS SOFTWARE IS PROVIDED BY NTESS "AS IS" AND ANY
// EXPRESS OR IMPLIED WARRANTIES, INCLUDING, BUT NOT LIMITED TO, THE
// IMPLIED WARRANTIES OF MERCHANTABILITY AND FITNESS FOR A PARTICULAR
// PURPOSE ARE DISCLAIMED. IN NO EVENT SHALL NTESS OR THE
// CONTRIBUTORS BE LIABLE FOR ANY DIRECT, INDIRECT, INCIDENTAL, SPECIAL,
// EXEMPLARY, OR CONSEQUENTIAL DAMAGES (INCLUDING, BUT NOT LIMITED TO,
// PROCUREMENT OF SUBSTITUTE GOODS OR SERVICES; LOSS OF USE, DATA, OR
// PROFITS; OR BUSINESS INTERRUPTION) HOWEVER CAUSED AND ON ANY THEORY OF
// LIABILITY, WHETHER IN CONTRACT, STRICT LIABILITY, OR TORT (INCLUDING
// NEGLIGENCE OR OTHERWISE) ARISING IN ANY WAY OUT OF THE USE OF THIS
// SOFTWARE, EVEN IF ADVISED OF THE POSSIBILITY OF SUCH DAMAGE.
//
// Questions? Contact Christian R. Trott (crtrott@sandia.gov)
//
// ************************************************************************
//@HEADER
*/

#ifndef KOKKOS_SYCL_PARALLEL_TEAM_HPP
#define KOKKOS_SYCL_PARALLEL_TEAM_HPP

#include <Kokkos_Parallel.hpp>

#include <SYCL/Kokkos_SYCL_Parallel_Reduce.hpp>  // workgroup_reduction
#include <SYCL/Kokkos_SYCL_Team.hpp>

#include <vector>

namespace Kokkos {
namespace Impl {
template <typename... Properties>
class TeamPolicyInternal<Kokkos::Experimental::SYCL, Properties...>
    : public PolicyTraits<Properties...> {
 public:
  using execution_policy = TeamPolicyInternal;

  using traits = PolicyTraits<Properties...>;

  template <typename ExecSpace, typename... OtherProperties>
  friend class TeamPolicyInternal;

 private:
  typename traits::execution_space m_space;
  int m_league_size;
  int m_team_size;
  int m_vector_length;
  int m_team_scratch_size[2];
  int m_thread_scratch_size[2];
  int m_chunk_size;
  bool m_tune_team_size;
  bool m_tune_vector_length;

 public:
  using execution_space = Kokkos::Experimental::SYCL;

  template <class... OtherProperties>
  TeamPolicyInternal(TeamPolicyInternal<OtherProperties...> const& p) {
    m_league_size            = p.m_league_size;
    m_team_size              = p.m_team_size;
    m_vector_length          = p.m_vector_length;
    m_team_scratch_size[0]   = p.m_team_scratch_size[0];
    m_team_scratch_size[1]   = p.m_team_scratch_size[1];
    m_thread_scratch_size[0] = p.m_thread_scratch_size[0];
    m_thread_scratch_size[1] = p.m_thread_scratch_size[1];
    m_chunk_size             = p.m_chunk_size;
    m_space                  = p.m_space;
    m_tune_team_size         = p.m_tune_team_size;
    m_tune_vector_length     = p.m_tune_vector_length;
  }

  template <typename FunctorType>
  int team_size_max(FunctorType const& f, ParallelForTag const&) const {
    return internal_team_size_max_for(f);
  }

  template <class FunctorType>
  inline int team_size_max(const FunctorType& f,
                           const ParallelReduceTag&) const {
    return internal_team_size_max_reduce(f);
  }

  template <class FunctorType, class ReducerType>
  inline int team_size_max(const FunctorType& f, const ReducerType& /*r*/,
                           const ParallelReduceTag&) const {
    return internal_team_size_max_reduce(f);
  }

  template <typename FunctorType>
  int team_size_recommended(FunctorType const& f, ParallelForTag const&) const {
    return internal_team_size_recommended_for(f);
  }

  template <typename FunctorType>
  inline int team_size_recommended(FunctorType const& f,
                                   ParallelReduceTag const&) const {
    return internal_team_size_recommended_reduce(f);
  }

  template <class FunctorType, class ReducerType>
  int team_size_recommended(FunctorType const& f, ReducerType const&,
                            ParallelReduceTag const&) const {
    return internal_team_size_recommended_reduce(f);
  }
  inline bool impl_auto_vector_length() const { return m_tune_vector_length; }
  inline bool impl_auto_team_size() const { return m_tune_team_size; }
  // FIXME_SYCL This is correct in most cases, but not necessarily in case a
  // custom sycl::queue is used to initialize the execution space.
  static int vector_length_max() {
    std::vector<size_t> sub_group_sizes =
        execution_space{}
            .impl_internal_space_instance()
            ->m_queue->get_device()
            .template get_info<sycl::info::device::sub_group_sizes>();
    return *std::max_element(sub_group_sizes.begin(), sub_group_sizes.end());
  }

 private:
  static int verify_requested_vector_length(int requested_vector_length) {
    int test_vector_length =
        std::min(requested_vector_length, vector_length_max());

    // Allow only power-of-two vector_length
    if (!(is_integral_power_of_two(test_vector_length))) {
      int test_pow2 = 1;
      while (test_pow2 < test_vector_length) test_pow2 <<= 1;
      test_vector_length = test_pow2 >> 1;
    }

    return test_vector_length;
  }

 public:
  static int scratch_size_max(int level) {
    return level == 0 ? 1024 * 32
                      :           // FIXME_SYCL arbitrarily setting this to 32kB
               20 * 1024 * 1024;  // FIXME_SYCL arbitrarily setting this to 20MB
  }
  inline void impl_set_vector_length(size_t size) { m_vector_length = size; }
  inline void impl_set_team_size(size_t size) { m_team_size = size; }
  int impl_vector_length() const { return m_vector_length; }
#ifdef KOKKOS_ENABLE_DEPRECATED_CODE_3
  KOKKOS_DEPRECATED int vector_length() const { return impl_vector_length(); }
#endif

  int team_size() const { return m_team_size; }

  int league_size() const { return m_league_size; }

  int scratch_size(int level, int team_size_ = -1) const {
    if (team_size_ < 0) team_size_ = m_team_size;
    return m_team_scratch_size[level] +
           team_size_ * m_thread_scratch_size[level];
  }

  int team_scratch_size(int level) const { return m_team_scratch_size[level]; }

  int thread_scratch_size(int level) const {
    return m_thread_scratch_size[level];
  }

  typename traits::execution_space space() const { return m_space; }

  TeamPolicyInternal()
      : m_space(typename traits::execution_space()),
        m_league_size(0),
        m_team_size(-1),
        m_vector_length(0),
        m_team_scratch_size{0, 0},
        m_thread_scratch_size{0, 0},
        m_chunk_size(vector_length_max()),
        m_tune_team_size(false),
        m_tune_vector_length(false) {}

  /** \brief  Specify league size, request team size */
  TeamPolicyInternal(const execution_space space_, int league_size_,
                     int team_size_request, int vector_length_request = 1)
      : m_space(space_),
        m_league_size(league_size_),
        m_team_size(team_size_request),
        m_vector_length(
            (vector_length_request > 0)
                ? verify_requested_vector_length(vector_length_request)
                : (verify_requested_vector_length(1))),
        m_team_scratch_size{0, 0},
        m_thread_scratch_size{0, 0},
        m_chunk_size(vector_length_max()),
        m_tune_team_size(bool(team_size_request <= 0)),
        m_tune_vector_length(bool(vector_length_request <= 0)) {
    // FIXME_SYCL Check that league size is permissible,
    // https://github.com/intel/llvm/pull/4064

    // Make sure total block size is permissible
    if (m_team_size * m_vector_length >
        static_cast<int>(
            m_space.impl_internal_space_instance()->m_maxWorkgroupSize)) {
      Impl::throw_runtime_exception(
          std::string("Kokkos::TeamPolicy<SYCL> the team size is too large. "
                      "Team size x vector length is " +
                      std::to_string(m_team_size * m_vector_length) +
                      " but must be smaller than ") +
          std::to_string(
              m_space.impl_internal_space_instance()->m_maxWorkgroupSize));
    }
  }

  /** \brief  Specify league size, request team size */
  TeamPolicyInternal(const execution_space space_, int league_size_,
                     const Kokkos::AUTO_t& /* team_size_request */,
                     int vector_length_request = 1)
      : TeamPolicyInternal(space_, league_size_, -1, vector_length_request) {}
  // FLAG
  /** \brief  Specify league size and team size, request vector length*/
  TeamPolicyInternal(const execution_space space_, int league_size_,
                     int team_size_request,
                     const Kokkos::AUTO_t& /* vector_length_request */
                     )
      : TeamPolicyInternal(space_, league_size_, team_size_request, -1)

  {}

  /** \brief  Specify league size, request team size and vector length*/
  TeamPolicyInternal(const execution_space space_, int league_size_,
                     const Kokkos::AUTO_t& /* team_size_request */,
                     const Kokkos::AUTO_t& /* vector_length_request */

                     )
      : TeamPolicyInternal(space_, league_size_, -1, -1)

  {}

  TeamPolicyInternal(int league_size_, int team_size_request,
                     int vector_length_request = 1)
      : TeamPolicyInternal(typename traits::execution_space(), league_size_,
                           team_size_request, vector_length_request) {}

  TeamPolicyInternal(int league_size_,
                     const Kokkos::AUTO_t& /* team_size_request */,
                     int vector_length_request = 1)
      : TeamPolicyInternal(typename traits::execution_space(), league_size_, -1,
                           vector_length_request) {}

  /** \brief  Specify league size and team size, request vector length*/
  TeamPolicyInternal(int league_size_, int team_size_request,
                     const Kokkos::AUTO_t& /* vector_length_request */

                     )
      : TeamPolicyInternal(typename traits::execution_space(), league_size_,
                           team_size_request, -1)

  {}

  /** \brief  Specify league size, request team size and vector length*/
  TeamPolicyInternal(int league_size_,
                     const Kokkos::AUTO_t& /* team_size_request */,
                     const Kokkos::AUTO_t& /* vector_length_request */

                     )
      : TeamPolicyInternal(typename traits::execution_space(), league_size_, -1,
                           -1) {}

  int chunk_size() const { return m_chunk_size; }

  TeamPolicyInternal& set_chunk_size(typename traits::index_type chunk_size_) {
    m_chunk_size = chunk_size_;
    return *this;
  }

  /** \brief set per team scratch size for a specific level of the scratch
   * hierarchy */
  TeamPolicyInternal& set_scratch_size(int level,
                                       PerTeamValue const& per_team) {
    m_team_scratch_size[level] = per_team.value;
    return *this;
  }

  /** \brief set per thread scratch size for a specific level of the scratch
   * hierarchy */
  TeamPolicyInternal& set_scratch_size(int level,
                                       PerThreadValue const& per_thread) {
    m_thread_scratch_size[level] = per_thread.value;
    return *this;
  }

  /** \brief set per thread and per team scratch size for a specific level of
   * the scratch hierarchy */
  TeamPolicyInternal& set_scratch_size(int level, PerTeamValue const& per_team,
                                       PerThreadValue const& per_thread) {
    m_team_scratch_size[level]   = per_team.value;
    m_thread_scratch_size[level] = per_thread.value;
    return *this;
  }

  using member_type = Kokkos::Impl::SYCLTeamMember;

 protected:
  template <class FunctorType>
  int internal_team_size_max_for(const FunctorType& /*f*/) const {
    // nested_reducer_memsize = (sizeof(double) * (m_team_size + 2)
    // custom: m_team_scratch_size[0] + m_thread_scratch_size[0] * m_team_size
    // total:
    // 2*sizeof(double)+m_team_scratch_size[0]
    // + m_team_size(sizeof(double)+m_thread_scratch_size[0])
    const int max_threads_for_memory =
        (space().impl_internal_space_instance()->m_maxShmemPerBlock -
         2 * sizeof(double) - m_team_scratch_size[0]) /
        (sizeof(double) + m_thread_scratch_size[0]);
    return std::min({
             int(m_space.impl_internal_space_instance()->m_maxWorkgroupSize),
      // FIXME_SYCL Avoid requesting to many registers on NVIDIA GPUs.
#if defined(KOKKOS_ARCH_KEPLER) || defined(KOKKOS_ARCH_MAXWELL) || \
    defined(KOKKOS_ARCH_PASCAL) || defined(KOKKOS_ARCH_VOLTA) ||   \
    defined(KOKKOS_ARCH_TURING75) || defined(KOKKOS_ARCH_AMPERE)
                 256,
#endif
                 max_threads_for_memory
           }) /
           impl_vector_length();
  }

  template <class FunctorType>
  int internal_team_size_max_reduce(const FunctorType& f) const {
    using Analysis        = FunctorAnalysis<FunctorPatternInterface::REDUCE,
                                     TeamPolicyInternal, FunctorType>;
    using value_type      = typename Analysis::value_type;
    const int value_count = Analysis::value_count(f);

    // nested_reducer_memsize = (sizeof(double) * (m_team_size + 2)
    // reducer_memsize = sizeof(value_type) * m_team_size * value_count
    // custom: m_team_scratch_size[0] + m_thread_scratch_size[0] * m_team_size
    // total:
    // 2*sizeof(double)+m_team_scratch_size[0]
    // + m_team_size(sizeof(double)+sizeof(value_type)*value_count
    //               +m_thread_scratch_size[0])
    const int max_threads_for_memory =
        (space().impl_internal_space_instance()->m_maxShmemPerBlock -
         2 * sizeof(double) - m_team_scratch_size[0]) /
        (sizeof(double) + sizeof(value_type) * value_count +
         m_thread_scratch_size[0]);
    return std::min<int>({
             int(m_space.impl_internal_space_instance()->m_maxWorkgroupSize),
      // FIXME_SYCL Avoid requesting to many registers on NVIDIA GPUs.
#if defined(KOKKOS_ARCH_KEPLER) || defined(KOKKOS_ARCH_MAXWELL) || \
    defined(KOKKOS_ARCH_PASCAL) || defined(KOKKOS_ARCH_VOLTA) ||   \
    defined(KOKKOS_ARCH_TURING75) || defined(KOKKOS_ARCH_AMPERE)
                 256,
#endif
                 max_threads_for_memory
           }) /
           impl_vector_length();
  }

  template <class FunctorType>
  int internal_team_size_recommended_for(const FunctorType& f) const {
    // FIXME_SYCL improve
    return 1 << Kokkos::Impl::int_log2(internal_team_size_max_for(f));
  }

  template <class FunctorType>
  int internal_team_size_recommended_reduce(const FunctorType& f) const {
    // FIXME_SYCL improve
    return 1 << Kokkos::Impl::int_log2(internal_team_size_max_reduce(f));
  }
};

template <typename FunctorType, typename... Properties>
class ParallelFor<FunctorType, Kokkos::TeamPolicy<Properties...>,
                  Kokkos::Experimental::SYCL> {
 public:
  using Policy = TeamPolicyInternal<Kokkos::Experimental::SYCL, Properties...>;
  using functor_type = FunctorType;
  using size_type    = ::Kokkos::Experimental::SYCL::size_type;

 private:
  using member_type   = typename Policy::member_type;
  using work_tag      = typename Policy::work_tag;
  using launch_bounds = typename Policy::launch_bounds;

  FunctorType const m_functor;
  Policy const m_policy;
  size_type const m_league_size;
  int m_team_size;
  size_type const m_vector_size;
  int m_shmem_begin;
  int m_shmem_size;
  char* m_scratch_ptr[2];
  int m_scratch_size[2];
  // Only let one ParallelFor/Reduce modify the team scratch memory. The
  // constructor acquires the mutex which is released in the destructor.
  std::scoped_lock<std::mutex> m_scratch_lock;

  template <typename Functor>
  sycl::event sycl_direct_launch(const Policy& policy,
                                 const Functor& functor) const {
    // Convenience references
    const Kokkos::Experimental::SYCL& space = policy.space();
    Kokkos::Experimental::Impl::SYCLInternal& instance =
        *space.impl_internal_space_instance();
    sycl::queue& q = *instance.m_queue;

    auto parallel_for_event = q.submit([&](sycl::handler& cgh) {
      // FIXME_SYCL accessors seem to need a size greater than zero at least for
      // host queues
      sycl::accessor<char, 1, sycl::access::mode::read_write,
                     sycl::access::target::local>
          team_scratch_memory_L0(
              sycl::range<1>(std::max(m_scratch_size[0] + m_shmem_begin, 1)),
              cgh);

      // Avoid capturing *this since it might not be trivially copyable
      const auto shmem_begin     = m_shmem_begin;
      const int scratch_size[2]  = {m_scratch_size[0], m_scratch_size[1]};
      char* const scratch_ptr[2] = {m_scratch_ptr[0], m_scratch_ptr[1]};

      auto lambda = [=](sycl::nd_item<2> item) {
        const member_type team_member(
            team_scratch_memory_L0.get_pointer(), shmem_begin, scratch_size[0],
            scratch_ptr[1] + item.get_group(1) * scratch_size[1],
            scratch_size[1], item);
        if constexpr (std::is_same<work_tag, void>::value)
          functor(team_member);
        else
          functor(work_tag(), team_member);
      };

#if defined(__SYCL_COMPILER_VERSION) && __SYCL_COMPILER_VERSION > 20210903
      static sycl::kernel kernel = [&] {
        sycl::kernel_id functor_kernel_id =
            sycl::get_kernel_id<decltype(lambda)>();
        auto kernel_bundle =
            sycl::get_kernel_bundle<sycl::bundle_state::executable>(
                q.get_context(), std::vector{functor_kernel_id});
        return kernel_bundle.get_kernel(functor_kernel_id);
      }();
      auto max_sg_size =
          kernel
              .get_info<sycl::info::kernel_device_specific::max_sub_group_size>(
                  q.get_device(),
                  sycl::range<3>(m_team_size, m_vector_size, 1));
      if (max_sg_size % m_vector_size != 0) {
        std::stringstream out;
        out << "The maximum subgroup size (" << max_sg_size
            << ") for this kernel is not divisible by the vector_size ("
            << m_vector_size << "). Choose a smaller vector_size!\n";
        Kokkos::Impl::throw_runtime_exception(out.str());
      }
      // FIXME_SYCL For some reason, explicitly enforcing the kernel bundle to
      // be used gives a runtime error.
      // cgh.use_kernel_bundle(kernel_bundle);
#endif

      cgh.parallel_for(
          sycl::nd_range<2>(
              sycl::range<2>(m_team_size, m_league_size * m_vector_size),
              sycl::range<2>(m_team_size, m_vector_size)),
          lambda);
    });
    q.ext_oneapi_submit_barrier(std::vector<sycl::event>{parallel_for_event});
    return parallel_for_event;
  }

 public:
  inline void execute() const {
    if (m_league_size == 0) return;

    Kokkos::Experimental::Impl::SYCLInternal::IndirectKernelMem&
        indirectKernelMem = m_policy.space()
                                .impl_internal_space_instance()
                                ->m_indirectKernelMem;

    const auto functor_wrapper = Experimental::Impl::make_sycl_function_wrapper(
        m_functor, indirectKernelMem);

    sycl::event event =
        sycl_direct_launch(m_policy, functor_wrapper.get_functor());
    functor_wrapper.register_event(indirectKernelMem, event);
  }

  ParallelFor(FunctorType const& arg_functor, Policy const& arg_policy)
      : m_functor(arg_functor),
        m_policy(arg_policy),
        m_league_size(arg_policy.league_size()),
        m_team_size(arg_policy.team_size()),
        m_vector_size(arg_policy.impl_vector_length()),
        m_scratch_lock(arg_policy.space()
                           .impl_internal_space_instance()
                           ->m_team_scratch_mutex) {
    // FIXME_SYCL optimize
    if (m_team_size < 0)
      m_team_size =
          m_policy.team_size_recommended(arg_functor, ParallelForTag{});

    m_shmem_begin = (sizeof(double) * (m_team_size + 2));
    m_shmem_size =
        (m_policy.scratch_size(0, m_team_size) +
         FunctorTeamShmemSize<FunctorType>::value(m_functor, m_team_size));
    m_scratch_size[0] = m_shmem_size;
    m_scratch_size[1] = m_policy.scratch_size(1, m_team_size);

    // FIXME_SYCL so far accessors used instead of these pointers
    // Functor's reduce memory, team scan memory, and team shared memory depend
    // upon team size.
    auto& space      = *m_policy.space().impl_internal_space_instance();
    m_scratch_ptr[0] = nullptr;
    m_scratch_ptr[1] = static_cast<char*>(space.resize_team_scratch_space(
        static_cast<ptrdiff_t>(m_scratch_size[1]) * m_league_size));

    if (static_cast<int>(space.m_maxShmemPerBlock) <
        m_shmem_size - m_shmem_begin) {
      std::stringstream out;
      out << "Kokkos::Impl::ParallelFor<SYCL> insufficient shared memory! "
             "Requested "
          << m_shmem_size - m_shmem_begin << " bytes but maximum is "
          << space.m_maxShmemPerBlock << '\n';
      Kokkos::Impl::throw_runtime_exception(out.str());
    }

    const auto max_team_size =
        m_policy.team_size_max(arg_functor, ParallelForTag{});
    if (m_team_size > m_policy.team_size_max(arg_functor, ParallelForTag{}))
      Kokkos::Impl::throw_runtime_exception(
          "Kokkos::Impl::ParallelFor<SYCL> requested too large team size. The "
          "maximal team_size is " +
          std::to_string(max_team_size) + '!');
  }
};

//----------------------------------------------------------------------------
//----------------------------------------------------------------------------

template <class FunctorType, class ReducerType, class... Properties>
class ParallelReduce<FunctorType, Kokkos::TeamPolicy<Properties...>,
                     ReducerType, Kokkos::Experimental::SYCL> {
 public:
  using Policy = TeamPolicyInternal<Kokkos::Experimental::SYCL, Properties...>;

 private:
  using Analysis =
      FunctorAnalysis<FunctorPatternInterface::REDUCE, Policy, FunctorType>;
  using member_type   = typename Policy::member_type;
  using WorkTag       = typename Policy::work_tag;
  using launch_bounds = typename Policy::launch_bounds;

  using pointer_type   = typename Analysis::pointer_type;
  using reference_type = typename Analysis::reference_type;
  using value_type     = typename Analysis::value_type;

 public:
  using functor_type = FunctorType;
  using size_type    = Kokkos::Experimental::SYCL::size_type;

 private:
  const FunctorType m_functor;
  const Policy m_policy;
  const ReducerType m_reducer;
  const pointer_type m_result_ptr;
  const bool m_result_ptr_device_accessible;
  // FIXME_SYCL avoid reallocating memory for reductions
  /*  size_type* m_scratch_space;
    size_type* m_scratch_flags;
    size_type m_team_begin;*/
  size_type m_shmem_begin;
  size_type m_shmem_size;
  char* m_scratch_ptr[2];
  int m_scratch_size[2];
  const size_type m_league_size;
  int m_team_size;
  const size_type m_vector_size;
  // Only let one ParallelFor/Reduce modify the team scratch memory. The
  // constructor acquires the mutex which is released in the destructor.
  std::scoped_lock<std::mutex> m_scratch_lock;

  template <typename PolicyType, typename Functor, typename Reducer>
  sycl::event sycl_direct_launch(const PolicyType& policy,
                                 const Functor& functor,
                                 const Reducer& reducer) const {
    using ReducerConditional =
        Kokkos::Impl::if_c<std::is_same<InvalidType, ReducerType>::value,
                           FunctorType, ReducerType>;
    using ReducerTypeFwd = typename ReducerConditional::type;
    using WorkTagFwd =
        std::conditional_t<std::is_same<InvalidType, ReducerType>::value,
                           WorkTag, void>;
    using ValueInit =
        Kokkos::Impl::FunctorValueInit<ReducerTypeFwd, WorkTagFwd>;
    using ValueJoin =
        Kokkos::Impl::FunctorValueJoin<ReducerTypeFwd, WorkTagFwd>;
    using ValueOps = Kokkos::Impl::FunctorValueOps<FunctorType, WorkTag>;

    // Convenience references
    const Kokkos::Experimental::SYCL& space = policy.space();
    Kokkos::Experimental::Impl::SYCLInternal& instance =
        *space.impl_internal_space_instance();
    sycl::queue& q = *instance.m_queue;

    // FIXME_SYCL optimize
    const size_t wgroup_size = m_team_size * m_vector_size;
    std::size_t size = std::size_t(m_league_size) * m_team_size * m_vector_size;
    const auto init_size =
        std::max<std::size_t>((size + wgroup_size - 1) / wgroup_size, 1);
    const unsigned int value_count =
        FunctorValueTraits<ReducerTypeFwd, WorkTagFwd>::value_count(
            ReducerConditional::select(m_functor, m_reducer));
    const auto results_ptr = static_cast<pointer_type>(instance.scratch_space(
        sizeof(value_type) * std::max(value_count, 1u) * init_size));
    value_type* device_accessible_result_ptr =
        m_result_ptr_device_accessible ? m_result_ptr : nullptr;
    auto scratch_flags = static_cast<unsigned int*>(
        instance.scratch_flags(sizeof(unsigned int)));

    sycl::event last_reduction_event;

    // If size<=1 we only call init(), the functor and possibly final once
    // working with the global scratch memory but don't copy back to
    // m_result_ptr yet.
    if (size <= 1) {
      auto parallel_reduce_event = q.submit([&](sycl::handler& cgh) {
        // FIXME_SYCL accessors seem to need a size greater than zero at least
        // for host queues
        sycl::accessor<char, 1, sycl::access::mode::read_write,
                       sycl::access::target::local>
            team_scratch_memory_L0(
                sycl::range<1>(std::max(m_scratch_size[0] + m_shmem_begin, 1)),
                cgh);

        // Avoid capturing *this since it might not be trivially copyable
        const auto shmem_begin     = m_shmem_begin;
        const int scratch_size[2]  = {m_scratch_size[0], m_scratch_size[1]};
        char* const scratch_ptr[2] = {m_scratch_ptr[0], m_scratch_ptr[1]};

        cgh.parallel_for(
            sycl::nd_range<2>(sycl::range<2>(1, 1), sycl::range<2>(1, 1)),
            [=](sycl::nd_item<2> item) {
              const auto& selected_reducer = ReducerConditional::select(
                  static_cast<const FunctorType&>(functor),
                  static_cast<const ReducerType&>(reducer));
              reference_type update =
                  ValueInit::init(selected_reducer, results_ptr);
              if (size == 1) {
                const member_type team_member(
                    team_scratch_memory_L0.get_pointer(), shmem_begin,
                    scratch_size[0], scratch_ptr[1], scratch_size[1], item);
                if constexpr (std::is_same<WorkTag, void>::value)
                  functor(team_member, update);
                else
                  functor(WorkTag(), team_member, update);
              }
              if constexpr (ReduceFunctorHasFinal<FunctorType>::value)
                FunctorFinal<FunctorType, WorkTag>::final(
                    static_cast<const FunctorType&>(functor), results_ptr);
              if (device_accessible_result_ptr)
                ValueOps::copy(functor, device_accessible_result_ptr,
                               &results_ptr[0]);
            });
      });
      q.ext_oneapi_submit_barrier(
          std::vector<sycl::event>{parallel_reduce_event});
      last_reduction_event = parallel_reduce_event;
    }

    // Otherwise, we perform a reduction on the values in all workgroups
    // separately, write the workgroup results back to global memory and recurse
    // until only one workgroup does the reduction and thus gets the final
    // value.
    if (size > 1) {
      auto n_wgroups             = (size + wgroup_size - 1) / wgroup_size;
      auto parallel_reduce_event = q.submit([&](sycl::handler& cgh) {
        sycl::accessor<value_type, 1, sycl::access::mode::read_write,
                       sycl::access::target::local>
            local_mem(sycl::range<1>(wgroup_size) * std::max(value_count, 1u) +
                          (sizeof(unsigned int) + sizeof(value_type) - 1) /
                              sizeof(value_type),
                      cgh);

        // FIXME_SYCL accessors seem to need a size greater than zero at least
        // for host queues
        sycl::accessor<char, 1, sycl::access::mode::read_write,
                       sycl::access::target::local>
            team_scratch_memory_L0(
                sycl::range<1>(std::max(m_scratch_size[0] + m_shmem_begin, 1)),
                cgh);

        // Avoid capturing *this since it might not be trivially copyable
        const auto shmem_begin     = m_shmem_begin;
        const int scratch_size[2]  = {m_scratch_size[0], m_scratch_size[1]};
        char* const scratch_ptr[2] = {m_scratch_ptr[0], m_scratch_ptr[1]};

        auto lambda = [=](sycl::nd_item<2> item) {
          auto& num_teams_done = reinterpret_cast<unsigned int&>(
              local_mem[wgroup_size * std::max(value_count, 1u)]);
          const auto local_id          = item.get_local_linear_id();
          const auto& selected_reducer = ReducerConditional::select(
              static_cast<const FunctorType&>(functor),
              static_cast<const ReducerType&>(reducer));

          if constexpr (FunctorValueTraits<ReducerTypeFwd,
                                           WorkTagFwd>::StaticValueSize == 0) {
            reference_type update = ValueInit::init(
                selected_reducer, &local_mem[local_id * value_count]);
            const member_type team_member(
                team_scratch_memory_L0.get_pointer(), shmem_begin,
                scratch_size[0],
                scratch_ptr[1] + item.get_group(1) * scratch_size[1],
                scratch_size[1], item);
            if constexpr (std::is_same<WorkTag, void>::value)
              functor(team_member, update);
            else
              functor(WorkTag(), team_member, update);
            item.barrier(sycl::access::fence_space::local_space);

            SYCLReduction::workgroup_reduction<ValueJoin, ValueOps, WorkTag>(
                item, local_mem.get_pointer(), results_ptr,
                device_accessible_result_ptr, value_count, selected_reducer,
                static_cast<const FunctorType&>(functor), false,
                std::min<std::size_t>(size, item.get_local_range()[0] *
                                                item.get_local_range()[1]));

            if (local_id == 0) {
              sycl::ext::oneapi::atomic_ref<
                  unsigned, sycl::ext::oneapi::memory_order::relaxed,
                  sycl::ext::oneapi::memory_scope::device,
                  sycl::access::address_space::global_space>
                  scratch_flags_ref(*scratch_flags);
              num_teams_done = ++scratch_flags_ref;
            }
<<<<<<< HEAD
            item.barrier(sycl::access::fence_space::local_space);
            if (num_teams_done == n_wgroups) {
              if (local_id >= n_wgroups)
                ValueInit::init(selected_reducer,
                                &local_mem[local_id * value_count]);
              else {
                ValueOps::copy(functor, &local_mem[local_id * value_count],
                               &results_ptr[local_id * value_count]);
                for (unsigned int id = local_id + wgroup_size; id < n_wgroups;
                     id += wgroup_size) {
                  ValueJoin::join(selected_reducer,
                                  &local_mem[local_id * value_count],
                                  &results_ptr[id * value_count]);
                }
              }
=======
          }
          sycl::group_barrier(item.get_group());
>>>>>>> a9e868dd

              SYCLReduction::workgroup_reduction<ValueJoin, ValueOps, WorkTag>(
                  item, local_mem.get_pointer(), results_ptr,
                  device_accessible_result_ptr, value_count, selected_reducer,
                  static_cast<const FunctorType&>(functor), true,
                  std::min(n_wgroups, item.get_local_range()[0] *
                                          item.get_local_range()[1]));
            }
          } else {
            value_type local_value;
            reference_type update =
                ValueInit::init(selected_reducer, &local_value);
            const member_type team_member(
                team_scratch_memory_L0.get_pointer(), shmem_begin,
                scratch_size[0],
                scratch_ptr[1] + item.get_group(1) * scratch_size[1],
                scratch_size[1], item);
            if constexpr (std::is_same<WorkTag, void>::value)
              functor(team_member, update);
            else
              functor(WorkTag(), team_member, update);

            SYCLReduction::workgroup_reduction<ValueJoin, WorkTag>(
                item, local_mem.get_pointer(), local_value, results_ptr,
                device_accessible_result_ptr, selected_reducer,
                static_cast<const FunctorType&>(functor), false,
                std::min<std::size_t>(size, item.get_local_range()[0] *
                                                item.get_local_range()[1]));

            if (local_id == 0) {
              sycl::ext::oneapi::atomic_ref<
                  unsigned, sycl::ext::oneapi::memory_order::relaxed,
                  sycl::ext::oneapi::memory_scope::device,
                  sycl::access::address_space::global_space>
                  scratch_flags_ref(*scratch_flags);
              num_teams_done = ++scratch_flags_ref;
            }
            item.barrier(sycl::access::fence_space::local_space);
            if (num_teams_done == n_wgroups) {
              if (local_id >= n_wgroups)
                ValueInit::init(selected_reducer, &local_value);
              else {
                local_value = results_ptr[local_id];
                for (unsigned int id = local_id + wgroup_size; id < n_wgroups;
                     id += wgroup_size) {
                  ValueJoin::join(selected_reducer, &local_value,
                                  &results_ptr[id]);
                }
              }

<<<<<<< HEAD
              SYCLReduction::workgroup_reduction<ValueJoin, WorkTag>(
                  item, local_mem.get_pointer(), local_value, results_ptr,
                  device_accessible_result_ptr, selected_reducer,
                  static_cast<const FunctorType&>(functor), true,
                  std::min(n_wgroups, item.get_local_range()[0] *
                                          item.get_local_range()[1]));
            }
          }
=======
          // FIXME_SYCL not quite sure why this is necessary
          sycl::group_barrier(item.get_group());
>>>>>>> a9e868dd
        };

#if defined(__SYCL_COMPILER_VERSION) && __SYCL_COMPILER_VERSION > 20210903
        static sycl::kernel kernel = [&] {
          sycl::kernel_id functor_kernel_id =
              sycl::get_kernel_id<decltype(lambda)>();
          auto kernel_bundle =
              sycl::get_kernel_bundle<sycl::bundle_state::executable>(
                  q.get_context(), std::vector{functor_kernel_id});
          return kernel_bundle.get_kernel(functor_kernel_id);
        }();
        auto max_sg_size = kernel.get_info<
            sycl::info::kernel_device_specific::max_sub_group_size>(
            q.get_device(), sycl::range<3>(m_team_size, m_vector_size, 1));
        if (max_sg_size % m_vector_size != 0) {
          std::stringstream out;
          out << "The maximum subgroup size (" << max_sg_size
              << ") for this kernel is not divisible by the vector_size ("
              << m_vector_size << "). Choose a smaller vector_size!\n";
          Kokkos::Impl::throw_runtime_exception(out.str());
        }
        // FIXME_SYCL For some reason, explicitly enforcing the kernel bundle to
        // be used gives a runtime error.

//     cgh.use_kernel_bundle(kernel_bundle);
#endif

        cgh.parallel_for(
            sycl::nd_range<2>(
                sycl::range<2>(m_team_size, m_league_size * m_vector_size),
                sycl::range<2>(m_team_size, m_vector_size)),
            lambda);
      });
<<<<<<< HEAD
      last_reduction_event =
          q.submit_barrier(std::vector<sycl::event>{parallel_reduce_event});
=======
      q.ext_oneapi_submit_barrier(
          std::vector<sycl::event>{parallel_reduce_event});
      last_reduction_event = parallel_reduce_event;

      first_run = false;
      size      = n_wgroups;
>>>>>>> a9e868dd
    }

    // At this point, the reduced value is written to the entry in results_ptr
    // and all that is left is to copy it back to the given result pointer if
    // necessary.
    if (m_result_ptr && !m_result_ptr_device_accessible) {
      Kokkos::Impl::DeepCopy<Kokkos::Experimental::SYCLDeviceUSMSpace,
                             Kokkos::Experimental::SYCLDeviceUSMSpace>(
          space, m_result_ptr, results_ptr,
          sizeof(*m_result_ptr) * value_count);
      space.fence(
          "Kokkos::Impl::ParallelReduce<TeamPolicy,SYCL>: fence because "
          "reduction can't access result storage location");
    }

    return last_reduction_event;
  }

 public:
  inline void execute() {
    Kokkos::Experimental::Impl::SYCLInternal& instance =
        *m_policy.space().impl_internal_space_instance();
    using IndirectKernelMem =
        Kokkos::Experimental::Impl::SYCLInternal::IndirectKernelMem;
    IndirectKernelMem& indirectKernelMem  = instance.m_indirectKernelMem;
    IndirectKernelMem& indirectReducerMem = instance.m_indirectReducerMem;

    const auto functor_wrapper = Experimental::Impl::make_sycl_function_wrapper(
        m_functor, indirectKernelMem);
    const auto reducer_wrapper = Experimental::Impl::make_sycl_function_wrapper(
        m_reducer, indirectReducerMem);

    sycl::event event = sycl_direct_launch(
        m_policy, functor_wrapper.get_functor(), reducer_wrapper.get_functor());
    functor_wrapper.register_event(indirectKernelMem, event);
    reducer_wrapper.register_event(indirectReducerMem, event);
  }

 private:
  void initialize() {
    // FIXME_SYCL optimize
    if (m_team_size < 0)
      m_team_size =
          m_policy.team_size_recommended(m_functor, ParallelReduceTag{});
    // Must be a power of two greater than two, get the one not bigger than the
    // requested one.
    if ((m_team_size & m_team_size - 1) || m_team_size < 2) {
      int temp_team_size = 2;
      while ((temp_team_size << 1) < m_team_size) temp_team_size <<= 1;
      m_team_size = temp_team_size;
    }

    m_shmem_begin = (sizeof(double) * (m_team_size + 2));
    m_shmem_size =
        (m_policy.scratch_size(0, m_team_size) +
         FunctorTeamShmemSize<FunctorType>::value(m_functor, m_team_size));
    m_scratch_size[0] = m_shmem_size;
    m_scratch_size[1] = m_policy.scratch_size(1, m_team_size);

    // FIXME_SYCL so far accessors used instead of these pointers
    // Functor's reduce memory, team scan memory, and team shared memory depend
    // upon team size.
    auto& space      = *m_policy.space().impl_internal_space_instance();
    m_scratch_ptr[0] = nullptr;
    m_scratch_ptr[1] = static_cast<char*>(space.resize_team_scratch_space(
        static_cast<ptrdiff_t>(m_scratch_size[1]) * m_league_size));

    if (static_cast<int>(space.m_maxShmemPerBlock) <
        m_shmem_size - m_shmem_begin) {
      std::stringstream out;
      out << "Kokkos::Impl::ParallelFor<SYCL> insufficient shared memory! "
             "Requested "
          << m_shmem_size - m_shmem_begin << " bytes but maximum is "
          << space.m_maxShmemPerBlock << '\n';
      Kokkos::Impl::throw_runtime_exception(out.str());
    }

    if (m_team_size > m_policy.team_size_max(m_functor, ParallelReduceTag{}))
      Kokkos::Impl::throw_runtime_exception(
          "Kokkos::Impl::ParallelFor<SYCL> requested too large team size.");
  }

 public:
  template <class ViewType>
  ParallelReduce(FunctorType const& arg_functor, Policy const& arg_policy,
                 ViewType const& arg_result,
                 typename std::enable_if<Kokkos::is_view<ViewType>::value,
                                         void*>::type = nullptr)
      : m_functor(arg_functor),
        m_policy(arg_policy),
        m_reducer(InvalidType()),
        m_result_ptr(arg_result.data()),
        m_result_ptr_device_accessible(
            MemorySpaceAccess<Kokkos::Experimental::SYCLDeviceUSMSpace,
                              typename ViewType::memory_space>::accessible),
        m_league_size(arg_policy.league_size()),
        m_team_size(arg_policy.team_size()),
        m_vector_size(arg_policy.impl_vector_length()),
        m_scratch_lock(arg_policy.space()
                           .impl_internal_space_instance()
                           ->m_team_scratch_mutex) {
    initialize();
  }

  ParallelReduce(FunctorType const& arg_functor, Policy const& arg_policy,
                 ReducerType const& reducer)
      : m_functor(arg_functor),
        m_policy(arg_policy),
        m_reducer(reducer),
        m_result_ptr(reducer.view().data()),
        m_result_ptr_device_accessible(
            MemorySpaceAccess<Kokkos::Experimental::SYCLDeviceUSMSpace,
                              typename ReducerType::result_view_type::
                                  memory_space>::accessible),
        m_league_size(arg_policy.league_size()),
        m_team_size(arg_policy.team_size()),
        m_vector_size(arg_policy.impl_vector_length()),
        m_scratch_lock(arg_policy.space()
                           .impl_internal_space_instance()
                           ->m_team_scratch_mutex) {
    initialize();
  }
};
}  // namespace Impl
}  // namespace Kokkos

#endif<|MERGE_RESOLUTION|>--- conflicted
+++ resolved
@@ -748,8 +748,7 @@
                   scratch_flags_ref(*scratch_flags);
               num_teams_done = ++scratch_flags_ref;
             }
-<<<<<<< HEAD
-            item.barrier(sycl::access::fence_space::local_space);
+            sycl::group_barrier(item.get_group());
             if (num_teams_done == n_wgroups) {
               if (local_id >= n_wgroups)
                 ValueInit::init(selected_reducer,
@@ -764,10 +763,6 @@
                                   &results_ptr[id * value_count]);
                 }
               }
-=======
-          }
-          sycl::group_barrier(item.get_group());
->>>>>>> a9e868dd
 
               SYCLReduction::workgroup_reduction<ValueJoin, ValueOps, WorkTag>(
                   item, local_mem.get_pointer(), results_ptr,
@@ -818,7 +813,6 @@
                 }
               }
 
-<<<<<<< HEAD
               SYCLReduction::workgroup_reduction<ValueJoin, WorkTag>(
                   item, local_mem.get_pointer(), local_value, results_ptr,
                   device_accessible_result_ptr, selected_reducer,
@@ -827,10 +821,6 @@
                                           item.get_local_range()[1]));
             }
           }
-=======
-          // FIXME_SYCL not quite sure why this is necessary
-          sycl::group_barrier(item.get_group());
->>>>>>> a9e868dd
         };
 
 #if defined(__SYCL_COMPILER_VERSION) && __SYCL_COMPILER_VERSION > 20210903
@@ -864,17 +854,8 @@
                 sycl::range<2>(m_team_size, m_vector_size)),
             lambda);
       });
-<<<<<<< HEAD
-      last_reduction_event =
-          q.submit_barrier(std::vector<sycl::event>{parallel_reduce_event});
-=======
-      q.ext_oneapi_submit_barrier(
+      last_reduction_event = q.ext_oneapi_submit_barrier(
           std::vector<sycl::event>{parallel_reduce_event});
-      last_reduction_event = parallel_reduce_event;
-
-      first_run = false;
-      size      = n_wgroups;
->>>>>>> a9e868dd
     }
 
     // At this point, the reduced value is written to the entry in results_ptr
