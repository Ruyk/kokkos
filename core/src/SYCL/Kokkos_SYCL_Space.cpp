/*
//@HEADER
// ************************************************************************
//
//                        Kokkos v. 3.0
//       Copyright (2020) National Technology & Engineering
//               Solutions of Sandia, LLC (NTESS).
//
// Under the terms of Contract DE-NA0003525 with NTESS,
// the U.S. Government retains certain rights in this software.
//
// Redistribution and use in source and binary forms, with or without
// modification, are permitted provided that the following conditions are
// met:
//
// 1. Redistributions of source code must retain the above copyright
// notice, this list of conditions and the following disclaimer.
//
// 2. Redistributions in binary form must reproduce the above copyright
// notice, this list of conditions and the following disclaimer in the
// documentation and/or other materials provided with the distribution.
//
// 3. Neither the name of the Corporation nor the names of the
// contributors may be used to endorse or promote products derived from
// this software without specific prior written permission.
//
// THIS SOFTWARE IS PROVIDED BY NTESS "AS IS" AND ANY
// EXPRESS OR IMPLIED WARRANTIES, INCLUDING, BUT NOT LIMITED TO, THE
// IMPLIED WARRANTIES OF MERCHANTABILITY AND FITNESS FOR A PARTICULAR
// PURPOSE ARE DISCLAIMED. IN NO EVENT SHALL NTESS OR THE
// CONTRIBUTORS BE LIABLE FOR ANY DIRECT, INDIRECT, INCIDENTAL, SPECIAL,
// EXEMPLARY, OR CONSEQUENTIAL DAMAGES (INCLUDING, BUT NOT LIMITED TO,
// PROCUREMENT OF SUBSTITUTE GOODS OR SERVICES; LOSS OF USE, DATA, OR
// PROFITS; OR BUSINESS INTERRUPTION) HOWEVER CAUSED AND ON ANY THEORY OF
// LIABILITY, WHETHER IN CONTRACT, STRICT LIABILITY, OR TORT (INCLUDING
// NEGLIGENCE OR OTHERWISE) ARISING IN ANY WAY OUT OF THE USE OF THIS
// SOFTWARE, EVEN IF ADVISED OF THE POSSIBILITY OF SUCH DAMAGE.
//
// Questions? Contact Christian R. Trott (crtrott@sandia.gov)
//
// ************************************************************************
//@HEADER
*/

#include <Kokkos_Macros.hpp>

#include <Kokkos_HostSpace.hpp>
#include <Kokkos_SYCL.hpp>
#include <Kokkos_SYCL_Space.hpp>
#include <SYCL/Kokkos_SYCL_DeepCopy.hpp>
#include <SYCL/Kokkos_SYCL_Instance.hpp>
#include <impl/Kokkos_MemorySpace.hpp>
#include <impl/Kokkos_Profiling.hpp>

/*--------------------------------------------------------------------------*/
/*--------------------------------------------------------------------------*/
namespace Kokkos {
namespace Impl {
<<<<<<< HEAD
namespace {
auto USM_memcpy(sycl::queue& q, void* dst, const void* src, size_t n) {
  return q.memcpy(dst, src, n);
}

void USM_memcpy(Kokkos::Experimental::Impl::SYCLInternal& space, void* dst,
                const void* src, size_t n) {
  (void)USM_memcpy(*space.m_queue, dst, src, n);
}

void USM_memcpy(void* dst, const void* src, size_t n) {
  Experimental::SYCL().fence();
  auto event = USM_memcpy(
      *Experimental::Impl::SYCLInternal::singleton().m_queue, dst, src, n);
  Experimental::Impl::SYCLInternal::fence(event);
}
}  // namespace


//======================Device-Device==================================
//DDS
DeepCopy<Kokkos::Experimental::SYCLDeviceUSMSpace,
         Kokkos::Experimental::SYCLDeviceUSMSpace, Kokkos::Experimental::SYCL>::
    DeepCopy(const Kokkos::Experimental::SYCL& instance, void* dst,
             const void* src, size_t n) {
  USM_memcpy(*instance.impl_internal_space_instance(), dst, src, n);
}
=======
>>>>>>> 962ed6b0

void DeepCopySYCL(void* dst, const void* src, size_t n) {
  Experimental::SYCL().fence("Kokkos::Impl::DeepCopySYCL: fence before memcpy");
  Experimental::Impl::SYCLInternal::singleton().m_queue->memcpy(dst, src, n);
  Experimental::SYCL().fence("Kokkos::Impl::DeepCopySYCL: fence after memcpy");
}

<<<<<<< HEAD

//=======================Host-Device===================================
//HDS
DeepCopy<Kokkos::HostSpace, Kokkos::Experimental::SYCLDeviceUSMSpace,
         Kokkos::Experimental::SYCL>::DeepCopy(const Kokkos::Experimental::SYCL&
                                                   instance,
                                               void* dst, const void* src,
                                               size_t n) {
  USM_memcpy(*instance.impl_internal_space_instance(), dst, src, n);
}

DeepCopy<Kokkos::HostSpace, Kokkos::Experimental::SYCLDeviceUSMSpace,
         Kokkos::Experimental::SYCL>::DeepCopy(void* dst, const void* src,
                                               size_t n) {
  USM_memcpy(dst, src, n);
}


//=======================Device-Host===================================
//DHS
DeepCopy<Kokkos::Experimental::SYCLDeviceUSMSpace, Kokkos::HostSpace,
         Kokkos::Experimental::SYCL>::DeepCopy(const Kokkos::Experimental::SYCL&
                                                   instance,
                                               void* dst, const void* src,
                                               size_t n) {
  USM_memcpy(*instance.impl_internal_space_instance(), dst, src, n);
}

DeepCopy<Kokkos::Experimental::SYCLDeviceUSMSpace, Kokkos::HostSpace,
         Kokkos::Experimental::SYCL>::DeepCopy(void* dst, const void* src,
                                               size_t n) {
  USM_memcpy(dst, src, n);
=======
void DeepCopyAsyncSYCL(const Kokkos::Experimental::SYCL& instance, void* dst,
                       const void* src, size_t n) {
  instance.impl_internal_space_instance()->m_queue->memcpy(dst, src, n);
}

void DeepCopyAsyncSYCL(void* dst, const void* src, size_t n) {
  Experimental::Impl::SYCLInternal::singleton().m_queue->memcpy(dst, src, n);
  Experimental::SYCL().fence(
      "Kokkos::Impl::DeepCopyAsyncSYCL: fence after memcpy");
>>>>>>> 962ed6b0
}

}  // namespace Impl
}  // namespace Kokkos

/*--------------------------------------------------------------------------*/
/*--------------------------------------------------------------------------*/

namespace Kokkos {
namespace Experimental {

SYCLDeviceUSMSpace::SYCLDeviceUSMSpace()
    : m_queue(*SYCL().impl_internal_space_instance()->m_queue) {}
SYCLDeviceUSMSpace::SYCLDeviceUSMSpace(sycl::queue queue)
    : m_queue(std::move(queue)) {}

SYCLSharedUSMSpace::SYCLSharedUSMSpace()
    : m_queue(*SYCL().impl_internal_space_instance()->m_queue) {}
SYCLSharedUSMSpace::SYCLSharedUSMSpace(sycl::queue queue)
    : m_queue(std::move(queue)) {}

SYCLHostUSMSpace::SYCLHostUSMSpace()
    : m_queue(*SYCL().impl_internal_space_instance()->m_queue) {}
SYCLHostUSMSpace::SYCLHostUSMSpace(sycl::queue queue)
    : m_queue(std::move(queue)) {}

void* allocate_sycl(
    const char* arg_label, const size_t arg_alloc_size,
    const size_t arg_logical_size, const Kokkos::Tools::SpaceHandle arg_handle,
    const RawMemoryAllocationFailure::AllocationMechanism failure_tag,
    const sycl::usm::alloc allocation_kind, const sycl::queue& queue) {
  void* const hostPtr = sycl::malloc(arg_alloc_size, queue, allocation_kind);

  if (hostPtr == nullptr)
    throw RawMemoryAllocationFailure(
        arg_alloc_size, 1, RawMemoryAllocationFailure::FailureMode::Unknown,
        failure_tag);

  if (Kokkos::Profiling::profileLibraryLoaded()) {
    const size_t reported_size =
        (arg_logical_size > 0) ? arg_logical_size : arg_alloc_size;
    Kokkos::Profiling::allocateData(arg_handle, arg_label, hostPtr,
                                    reported_size);
  }

  return hostPtr;
}

void* SYCLDeviceUSMSpace::allocate(const size_t arg_alloc_size) const {
  return allocate("[unlabeled]", arg_alloc_size);
}

void* SYCLDeviceUSMSpace::allocate(const char* arg_label,
                                   const size_t arg_alloc_size,
                                   const size_t arg_logical_size) const {
  return allocate_sycl(
      arg_label, arg_alloc_size, arg_logical_size,
      Kokkos::Tools::make_space_handle(name()),
      RawMemoryAllocationFailure::AllocationMechanism::SYCLMallocDevice,
      sycl::usm::alloc::device, m_queue);
}

void* SYCLSharedUSMSpace::allocate(const size_t arg_alloc_size) const {
  return allocate("[unlabeled]", arg_alloc_size);
}
void* SYCLSharedUSMSpace::allocate(const char* arg_label,
                                   const size_t arg_alloc_size,
                                   const size_t arg_logical_size) const {
  return allocate_sycl(
      arg_label, arg_alloc_size, arg_logical_size,
      Kokkos::Tools::make_space_handle(name()),
      RawMemoryAllocationFailure::AllocationMechanism::SYCLMallocShared,
      sycl::usm::alloc::shared, m_queue);
}

void* SYCLHostUSMSpace::allocate(const size_t arg_alloc_size) const {
  return allocate("[unlabeled]", arg_alloc_size);
}
void* SYCLHostUSMSpace::allocate(const char* arg_label,
<<<<<<< HEAD
                                   const size_t arg_alloc_size,
                                   const size_t arg_logical_size) const {
=======
                                 const size_t arg_alloc_size,
                                 const size_t arg_logical_size) const {
>>>>>>> 962ed6b0
  return allocate_sycl(
      arg_label, arg_alloc_size, arg_logical_size,
      Kokkos::Tools::make_space_handle(name()),
      RawMemoryAllocationFailure::AllocationMechanism::SYCLMallocHost,
      sycl::usm::alloc::host, m_queue);
}

void sycl_deallocate(const char* arg_label, void* const arg_alloc_ptr,
                     const size_t arg_alloc_size, const size_t arg_logical_size,
                     const Kokkos::Tools::SpaceHandle arg_handle,
                     const sycl::queue& queue) {
  if (Kokkos::Profiling::profileLibraryLoaded()) {
    const size_t reported_size =
        (arg_logical_size > 0) ? arg_logical_size : arg_alloc_size;
    Kokkos::Profiling::deallocateData(arg_handle, arg_label, arg_alloc_ptr,
                                      reported_size);
  }

  SYCL::impl_static_fence(
      "Kokkos::Impl::sycl_deallocate: fence before deallocate");
  sycl::free(arg_alloc_ptr, queue);
}

void SYCLDeviceUSMSpace::deallocate(void* const arg_alloc_ptr,
                                    const size_t arg_alloc_size) const {
  deallocate("[unlabeled]", arg_alloc_ptr, arg_alloc_size);
}
void SYCLDeviceUSMSpace::deallocate(const char* arg_label,
                                    void* const arg_alloc_ptr,
                                    const size_t arg_alloc_size,
                                    const size_t arg_logical_size) const {
  sycl_deallocate(arg_label, arg_alloc_ptr, arg_alloc_size, arg_logical_size,
                  Kokkos::Tools::make_space_handle(name()), m_queue);
}

void SYCLSharedUSMSpace::deallocate(void* const arg_alloc_ptr,
                                    const size_t arg_alloc_size) const {
  deallocate("[unlabeled]", arg_alloc_ptr, arg_alloc_size);
}

void SYCLSharedUSMSpace::deallocate(const char* arg_label,
                                    void* const arg_alloc_ptr,
                                    const size_t arg_alloc_size,
                                    const size_t arg_logical_size) const {
  sycl_deallocate(arg_label, arg_alloc_ptr, arg_alloc_size, arg_logical_size,
                  Kokkos::Tools::make_space_handle(name()), m_queue);
}

<<<<<<< HEAD

void SYCLHostUSMSpace::deallocate(void* const arg_alloc_ptr,
                                    const size_t arg_alloc_size) const {
=======
void SYCLHostUSMSpace::deallocate(void* const arg_alloc_ptr,
                                  const size_t arg_alloc_size) const {
>>>>>>> 962ed6b0
  deallocate("[unlabeled]", arg_alloc_ptr, arg_alloc_size);
}

void SYCLHostUSMSpace::deallocate(const char* arg_label,
<<<<<<< HEAD
                                    void* const arg_alloc_ptr,
                                    const size_t arg_alloc_size,
                                    const size_t arg_logical_size) const {
=======
                                  void* const arg_alloc_ptr,
                                  const size_t arg_alloc_size,
                                  const size_t arg_logical_size) const {
>>>>>>> 962ed6b0
  sycl_deallocate(arg_label, arg_alloc_ptr, arg_alloc_size, arg_logical_size,
                  Kokkos::Tools::make_space_handle(name()), m_queue);
}

}  // namespace Experimental
}  // namespace Kokkos

namespace Kokkos {
namespace Impl {

#ifdef KOKKOS_ENABLE_DEBUG
SharedAllocationRecord<void, void> SharedAllocationRecord<
    Kokkos::Experimental::SYCLDeviceUSMSpace, void>::s_root_record;

SharedAllocationRecord<void, void> SharedAllocationRecord<
    Kokkos::Experimental::SYCLSharedUSMSpace, void>::s_root_record;

SharedAllocationRecord<void, void> SharedAllocationRecord<
    Kokkos::Experimental::SYCLHostUSMSpace, void>::s_root_record;
#endif

SharedAllocationRecord<Kokkos::Experimental::SYCLDeviceUSMSpace, void>::
    SharedAllocationRecord(
        const Kokkos::Experimental::SYCLDeviceUSMSpace& space,
        const std::string& label, const size_t size,
        const SharedAllocationRecord<void, void>::function_type dealloc)
    // Pass through allocated [ SharedAllocationHeader , user_memory ]
    // Pass through deallocation function
    : base_t(
#ifdef KOKKOS_ENABLE_DEBUG
          &SharedAllocationRecord<Kokkos::Experimental::SYCLDeviceUSMSpace,
                                  void>::s_root_record,
#endif
          Kokkos::Impl::checked_allocation_with_header(space, label, size),
          sizeof(SharedAllocationHeader) + size, dealloc),
      m_space(space) {
  SharedAllocationHeader header;

  this->base_t::_fill_host_accessible_header_info(header, label);

  // Copy to device memory
  Kokkos::Impl::DeepCopy<Kokkos::Experimental::SYCLDeviceUSMSpace, HostSpace>(
      RecordBase::m_alloc_ptr, &header, sizeof(SharedAllocationHeader));
}

SharedAllocationRecord<Kokkos::Experimental::SYCLSharedUSMSpace, void>::
    SharedAllocationRecord(
        const Kokkos::Experimental::SYCLSharedUSMSpace& arg_space,
        const std::string& arg_label, const size_t arg_alloc_size,
        const SharedAllocationRecord<void, void>::function_type arg_dealloc)
    // Pass through allocated [ SharedAllocationHeader , user_memory ]
    // Pass through deallocation function
    : base_t(
#ifdef KOKKOS_ENABLE_DEBUG
          &SharedAllocationRecord<Kokkos::Experimental::SYCLSharedUSMSpace,
                                  void>::s_root_record,
#endif
          Impl::checked_allocation_with_header(arg_space, arg_label,
                                               arg_alloc_size),
          sizeof(SharedAllocationHeader) + arg_alloc_size, arg_dealloc),
      m_space(arg_space) {

  this->base_t::_fill_host_accessible_header_info(*base_t::m_alloc_ptr,
                                                  arg_label);
}

<<<<<<< HEAD

=======
>>>>>>> 962ed6b0
SharedAllocationRecord<Kokkos::Experimental::SYCLHostUSMSpace, void>::
    SharedAllocationRecord(
        const Kokkos::Experimental::SYCLHostUSMSpace& arg_space,
        const std::string& arg_label, const size_t arg_alloc_size,
        const SharedAllocationRecord<void, void>::function_type arg_dealloc)
    // Pass through allocated [ SharedAllocationHeader , user_memory ]
    // Pass through deallocation function
    : base_t(
#ifdef KOKKOS_ENABLE_DEBUG
          &SharedAllocationRecord<Kokkos::Experimental::SYCLHostUSMSpace,
                                  void>::s_root_record,
#endif
          Impl::checked_allocation_with_header(arg_space, arg_label,
                                               arg_alloc_size),
          sizeof(SharedAllocationHeader) + arg_alloc_size, arg_dealloc),
      m_space(arg_space) {

  this->base_t::_fill_host_accessible_header_info(*base_t::m_alloc_ptr,
                                                  arg_label);
}

}  // namespace Impl
}  // namespace Kokkos

//----------------------------------------------------------------------------
//----------------------------------------------------------------------------

namespace Kokkos {
namespace Impl {

SharedAllocationRecord<Kokkos::Experimental::SYCLDeviceUSMSpace,
                       void>::~SharedAllocationRecord() {
  const char* label = nullptr;
  if (Kokkos::Profiling::profileLibraryLoaded()) {
    SharedAllocationHeader header;
    Kokkos::Impl::DeepCopy<Kokkos::Experimental::SYCLDeviceUSMSpace,
                           Kokkos::HostSpace>(&header, RecordBase::m_alloc_ptr,
                                              sizeof(SharedAllocationHeader));
    label = header.label();
  }
  const auto alloc_size = SharedAllocationRecord<void, void>::m_alloc_size;
  m_space.deallocate(label, SharedAllocationRecord<void, void>::m_alloc_ptr,
                     alloc_size, alloc_size - sizeof(SharedAllocationHeader));
}

SharedAllocationRecord<Kokkos::Experimental::SYCLSharedUSMSpace,
                       void>::~SharedAllocationRecord() {
  const char* label = nullptr;
  if (Kokkos::Profiling::profileLibraryLoaded()) {
    label = RecordBase::m_alloc_ptr->m_label;
  }
  const auto alloc_size = SharedAllocationRecord<void, void>::m_alloc_size;
  m_space.deallocate(label, SharedAllocationRecord<void, void>::m_alloc_ptr,
                     alloc_size, alloc_size - sizeof(SharedAllocationHeader));
}

SharedAllocationRecord<Kokkos::Experimental::SYCLHostUSMSpace,
                       void>::~SharedAllocationRecord() {
  const char* label = nullptr;
  if (Kokkos::Profiling::profileLibraryLoaded()) {
    label = RecordBase::m_alloc_ptr->m_label;
  }
  const auto alloc_size = SharedAllocationRecord<void, void>::m_alloc_size;
  m_space.deallocate(label, SharedAllocationRecord<void, void>::m_alloc_ptr,
                     alloc_size, alloc_size - sizeof(SharedAllocationHeader));
}

//----------------------------------------------------------------------------

}  // namespace Impl
}  // namespace Kokkos

//==============================================================================
// <editor-fold desc="Explicit instantiations of CRTP Base classes"> {{{1

#include <impl/Kokkos_SharedAlloc_timpl.hpp>

namespace Kokkos {
namespace Impl {

// To avoid additional compilation cost for something that's (mostly?) not
// performance sensitive, we explicity instantiate these CRTP base classes here,
// where we have access to the associated *_timpl.hpp header files.
template class HostInaccessibleSharedAllocationRecordCommon<
    Kokkos::Experimental::SYCLDeviceUSMSpace>;
template class SharedAllocationRecordCommon<
    Kokkos::Experimental::SYCLDeviceUSMSpace>;
template class SharedAllocationRecordCommon<
    Kokkos::Experimental::SYCLSharedUSMSpace>;
template class SharedAllocationRecordCommon<
    Kokkos::Experimental::SYCLHostUSMSpace>;

}  // namespace Impl
}  // namespace Kokkos

// </editor-fold> end Explicit instantiations of CRTP Base classes }}}1
//==============================================================================<|MERGE_RESOLUTION|>--- conflicted
+++ resolved
@@ -56,36 +56,6 @@
 /*--------------------------------------------------------------------------*/
 namespace Kokkos {
 namespace Impl {
-<<<<<<< HEAD
-namespace {
-auto USM_memcpy(sycl::queue& q, void* dst, const void* src, size_t n) {
-  return q.memcpy(dst, src, n);
-}
-
-void USM_memcpy(Kokkos::Experimental::Impl::SYCLInternal& space, void* dst,
-                const void* src, size_t n) {
-  (void)USM_memcpy(*space.m_queue, dst, src, n);
-}
-
-void USM_memcpy(void* dst, const void* src, size_t n) {
-  Experimental::SYCL().fence();
-  auto event = USM_memcpy(
-      *Experimental::Impl::SYCLInternal::singleton().m_queue, dst, src, n);
-  Experimental::Impl::SYCLInternal::fence(event);
-}
-}  // namespace
-
-
-//======================Device-Device==================================
-//DDS
-DeepCopy<Kokkos::Experimental::SYCLDeviceUSMSpace,
-         Kokkos::Experimental::SYCLDeviceUSMSpace, Kokkos::Experimental::SYCL>::
-    DeepCopy(const Kokkos::Experimental::SYCL& instance, void* dst,
-             const void* src, size_t n) {
-  USM_memcpy(*instance.impl_internal_space_instance(), dst, src, n);
-}
-=======
->>>>>>> 962ed6b0
 
 void DeepCopySYCL(void* dst, const void* src, size_t n) {
   Experimental::SYCL().fence("Kokkos::Impl::DeepCopySYCL: fence before memcpy");
@@ -93,40 +63,6 @@
   Experimental::SYCL().fence("Kokkos::Impl::DeepCopySYCL: fence after memcpy");
 }
 
-<<<<<<< HEAD
-
-//=======================Host-Device===================================
-//HDS
-DeepCopy<Kokkos::HostSpace, Kokkos::Experimental::SYCLDeviceUSMSpace,
-         Kokkos::Experimental::SYCL>::DeepCopy(const Kokkos::Experimental::SYCL&
-                                                   instance,
-                                               void* dst, const void* src,
-                                               size_t n) {
-  USM_memcpy(*instance.impl_internal_space_instance(), dst, src, n);
-}
-
-DeepCopy<Kokkos::HostSpace, Kokkos::Experimental::SYCLDeviceUSMSpace,
-         Kokkos::Experimental::SYCL>::DeepCopy(void* dst, const void* src,
-                                               size_t n) {
-  USM_memcpy(dst, src, n);
-}
-
-
-//=======================Device-Host===================================
-//DHS
-DeepCopy<Kokkos::Experimental::SYCLDeviceUSMSpace, Kokkos::HostSpace,
-         Kokkos::Experimental::SYCL>::DeepCopy(const Kokkos::Experimental::SYCL&
-                                                   instance,
-                                               void* dst, const void* src,
-                                               size_t n) {
-  USM_memcpy(*instance.impl_internal_space_instance(), dst, src, n);
-}
-
-DeepCopy<Kokkos::Experimental::SYCLDeviceUSMSpace, Kokkos::HostSpace,
-         Kokkos::Experimental::SYCL>::DeepCopy(void* dst, const void* src,
-                                               size_t n) {
-  USM_memcpy(dst, src, n);
-=======
 void DeepCopyAsyncSYCL(const Kokkos::Experimental::SYCL& instance, void* dst,
                        const void* src, size_t n) {
   instance.impl_internal_space_instance()->m_queue->memcpy(dst, src, n);
@@ -136,7 +72,6 @@
   Experimental::Impl::SYCLInternal::singleton().m_queue->memcpy(dst, src, n);
   Experimental::SYCL().fence(
       "Kokkos::Impl::DeepCopyAsyncSYCL: fence after memcpy");
->>>>>>> 962ed6b0
 }
 
 }  // namespace Impl
@@ -216,13 +151,8 @@
   return allocate("[unlabeled]", arg_alloc_size);
 }
 void* SYCLHostUSMSpace::allocate(const char* arg_label,
-<<<<<<< HEAD
-                                   const size_t arg_alloc_size,
-                                   const size_t arg_logical_size) const {
-=======
                                  const size_t arg_alloc_size,
                                  const size_t arg_logical_size) const {
->>>>>>> 962ed6b0
   return allocate_sycl(
       arg_label, arg_alloc_size, arg_logical_size,
       Kokkos::Tools::make_space_handle(name()),
@@ -271,27 +201,15 @@
                   Kokkos::Tools::make_space_handle(name()), m_queue);
 }
 
-<<<<<<< HEAD
-
-void SYCLHostUSMSpace::deallocate(void* const arg_alloc_ptr,
-                                    const size_t arg_alloc_size) const {
-=======
 void SYCLHostUSMSpace::deallocate(void* const arg_alloc_ptr,
                                   const size_t arg_alloc_size) const {
->>>>>>> 962ed6b0
   deallocate("[unlabeled]", arg_alloc_ptr, arg_alloc_size);
 }
 
 void SYCLHostUSMSpace::deallocate(const char* arg_label,
-<<<<<<< HEAD
-                                    void* const arg_alloc_ptr,
-                                    const size_t arg_alloc_size,
-                                    const size_t arg_logical_size) const {
-=======
                                   void* const arg_alloc_ptr,
                                   const size_t arg_alloc_size,
                                   const size_t arg_logical_size) const {
->>>>>>> 962ed6b0
   sycl_deallocate(arg_label, arg_alloc_ptr, arg_alloc_size, arg_logical_size,
                   Kokkos::Tools::make_space_handle(name()), m_queue);
 }
@@ -358,10 +276,6 @@
                                                   arg_label);
 }
 
-<<<<<<< HEAD
-
-=======
->>>>>>> 962ed6b0
 SharedAllocationRecord<Kokkos::Experimental::SYCLHostUSMSpace, void>::
     SharedAllocationRecord(
         const Kokkos::Experimental::SYCLHostUSMSpace& arg_space,
